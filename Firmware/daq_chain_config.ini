[meta]
ini_version = 3
config_name = kraken_default

[hw]
name = kraken5
unit_id = 0
ioo_type = 0
<<<<<<< HEAD
num_ch = 5
en_bias_tee = 0,0,0,0,0

[daq]
log_level = 2
daq_buffer_size = 262144
center_freq = 700000000
sample_rate = 225010
gain = 0
en_noise_source_ctr = 1
ctr_channel_serial_no = 1000

[squelch]
en_squelch = 1
amplitude_threshold = 0.5

[pre_processing]
cpi_size = 256
decimation_ratio = 511
fir_relative_bandwidth = 0.1
fir_tap_size = 1024
=======
num_ch = 4

[daq]
log_level = 2
daq_buffer_size = 32768
center_freq = 161975000
sample_rate = 1024000
gain = 0
en_noise_source_ctr = 1
ctr_channel_serial_no = 1001
udp_addr = 127.0.0.1
udp_port = 10001
udp_channel_index = 1
operation_mode = 0

[sync]
udp_addr = 127.0.0.1
udp_port = 10002

[rebuffer]
udp_addr = 127.0.0.1
udp_port = 10003

[decimate]
udp_addr = 127.0.0.1
udp_port = 10004

[squelch]
en_squelch = 0
amplitude_threshold = 0.5
udp_addr = 127.0.0.1
udp_port = 10005
squelch_auto = 0

[iqserver]
udp_port = 10008
udp_addr = 127.0.0.1

[pre_processing]
cpi_size = 32768
decimation_ratio = 1
fir_relative_bandwidth = 0.9
fir_tap_size = 100
>>>>>>> 0262c891
fir_window = hann
en_filter_reset = 0

[calibration]
<<<<<<< HEAD
corr_size = 32768
std_ch_ind = 0
=======
corr_size = 1024
std_ch_ind = 2
>>>>>>> 0262c891
en_frac_cal = 0
en_iq_cal = 1
amplitude_cal_mode = channel_power
gain_lock_interval = 50
unified_gain_control = 0
require_track_lock_intervention = 0
<<<<<<< HEAD
cal_track_mode = 2
cal_frame_interval = 500
cal_frame_burst_size = 10
amplitude_tolerance = 3
phase_tolerance = 1
maximum_sync_fails = 3
=======
cal_track_mode = 0
cal_frame_interval = 10
cal_frame_burst_size = 10
amplitude_tolerance = 1
phase_tolerance = 2
maximum_sync_fails = 5
>>>>>>> 0262c891

[adpis]
en_adpis = 0
en_gain_tune_init = 0
adpis_proc_size = 8192
adpis_gains_init = 166,166,166,166

[data_interface]
out_data_iface_type = shmem
<|MERGE_RESOLUTION|>--- conflicted
+++ resolved
@@ -1,35 +1,12 @@
 [meta]
-ini_version = 3
-config_name = kraken_default
+ini_version = 2
+config_name = kraken_test
 
 [hw]
-name = kraken5
+name = k5
 unit_id = 0
 ioo_type = 0
-<<<<<<< HEAD
 num_ch = 5
-en_bias_tee = 0,0,0,0,0
-
-[daq]
-log_level = 2
-daq_buffer_size = 262144
-center_freq = 700000000
-sample_rate = 225010
-gain = 0
-en_noise_source_ctr = 1
-ctr_channel_serial_no = 1000
-
-[squelch]
-en_squelch = 1
-amplitude_threshold = 0.5
-
-[pre_processing]
-cpi_size = 256
-decimation_ratio = 511
-fir_relative_bandwidth = 0.1
-fir_tap_size = 1024
-=======
-num_ch = 4
 
 [daq]
 log_level = 2
@@ -72,39 +49,24 @@
 decimation_ratio = 1
 fir_relative_bandwidth = 0.9
 fir_tap_size = 100
->>>>>>> 0262c891
 fir_window = hann
 en_filter_reset = 0
 
 [calibration]
-<<<<<<< HEAD
 corr_size = 32768
 std_ch_ind = 0
-=======
-corr_size = 1024
-std_ch_ind = 2
->>>>>>> 0262c891
 en_frac_cal = 0
 en_iq_cal = 1
 amplitude_cal_mode = channel_power
-gain_lock_interval = 50
+gain_lock_interval = 20
 unified_gain_control = 0
 require_track_lock_intervention = 0
-<<<<<<< HEAD
-cal_track_mode = 2
+cal_track_mode = 0
 cal_frame_interval = 500
 cal_frame_burst_size = 10
 amplitude_tolerance = 3
 phase_tolerance = 1
 maximum_sync_fails = 3
-=======
-cal_track_mode = 0
-cal_frame_interval = 10
-cal_frame_burst_size = 10
-amplitude_tolerance = 1
-phase_tolerance = 2
-maximum_sync_fails = 5
->>>>>>> 0262c891
 
 [adpis]
 en_adpis = 0
