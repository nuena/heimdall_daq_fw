[meta]
ini_version = 2
config_name = kraken_test

[hw]
name = k5
unit_id = 0
ioo_type = 0
num_ch = 4

[daq]
log_level = 2
daq_buffer_size = 262144
<<<<<<< HEAD
center_freq = 432800000
sample_rate = 1024000
=======
center_freq = 600000000
sample_rate = 1000000
>>>>>>> b8cf9da0
gain = 0
en_noise_source_ctr = 1
ctr_channel_serial_no = 1001
udp_addr = 127.0.0.1
udp_port = 10001

[sync]
udp_addr = 127.0.0.1
udp_port = 10002

[rebuffer]
udp_addr = 127.0.0.1
udp_port = 10003

[decimate]
udp_addr = 127.0.0.1
udp_port = 10004

[squelch]
en_squelch = 0
amplitude_threshold = 0.3
udp_addr = 129.241.10.121
udp_port = 10005

[iqserver]
udp_port = 10008
udp_addr = 129.241.10.121

[pre_processing]
cpi_size = 16384
decimation_ratio = 1
fir_relative_bandwidth = 0.1
fir_tap_size = 150
fir_window = hann
en_filter_reset = 0

[calibration]
corr_size = 16384
std_ch_ind = 2
en_frac_cal = 0
en_iq_cal = 1
amplitude_cal_mode = channel_power
gain_lock_interval = 20
unified_gain_control = 0
require_track_lock_intervention = 0
<<<<<<< HEAD
cal_track_mode = 0
cal_frame_interval = 300
cal_frame_burst_size = 50
amplitude_tolerance = 10
phase_tolerance = 5
maximum_sync_fails = 10
=======
cal_track_mode = 2
cal_frame_interval = 100
cal_frame_burst_size = 30
amplitude_tolerance = 1
phase_tolerance = 2
maximum_sync_fails = 5
>>>>>>> b8cf9da0

[adpis]
en_adpis = 0
en_gain_tune_init = 0
adpis_proc_size = 8192
adpis_gains_init = 229, 229, 229, 229

[data_interface]
out_data_iface_type = eth
<|MERGE_RESOLUTION|>--- conflicted
+++ resolved
@@ -11,13 +11,8 @@
 [daq]
 log_level = 2
 daq_buffer_size = 262144
-<<<<<<< HEAD
 center_freq = 432800000
 sample_rate = 1024000
-=======
-center_freq = 600000000
-sample_rate = 1000000
->>>>>>> b8cf9da0
 gain = 0
 en_noise_source_ctr = 1
 ctr_channel_serial_no = 1001
@@ -47,10 +42,10 @@
 udp_addr = 129.241.10.121
 
 [pre_processing]
-cpi_size = 16384
+cpi_size = 262144
 decimation_ratio = 1
-fir_relative_bandwidth = 0.1
-fir_tap_size = 150
+fir_relative_bandwidth = 1
+fir_tap_size = 1
 fir_window = hann
 en_filter_reset = 0
 
@@ -63,27 +58,18 @@
 gain_lock_interval = 20
 unified_gain_control = 0
 require_track_lock_intervention = 0
-<<<<<<< HEAD
-cal_track_mode = 0
-cal_frame_interval = 300
-cal_frame_burst_size = 50
-amplitude_tolerance = 10
-phase_tolerance = 5
-maximum_sync_fails = 10
-=======
 cal_track_mode = 2
 cal_frame_interval = 100
 cal_frame_burst_size = 30
 amplitude_tolerance = 1
-phase_tolerance = 2
-maximum_sync_fails = 5
->>>>>>> b8cf9da0
+phase_tolerance = 1
+maximum_sync_fails = 1
 
 [adpis]
 en_adpis = 0
 en_gain_tune_init = 0
 adpis_proc_size = 8192
-adpis_gains_init = 229, 229, 229, 229
+adpis_gains_init = 0,0,0,0,0
 
 [data_interface]
 out_data_iface_type = eth
