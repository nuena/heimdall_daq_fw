/*
 * 
 * Description :
 * Coherent multichannel receiver for the RTL chipset based software defined radios
 *
 * Project : HeIMDALL DAQ Firmware
 * License : GNU GPL V3
 * Author  : Tamas Peto, Carl Laufer
 * Compatible hardware: RTL-SDR v3, KerberosSDR, KrakenSDR
 *
 * Copyright (C) 2018-2021  Tamás Pető, Carl Laufer
 *
 * This program is free software: you can redistribute it and/or modify
 * it under the terms of the GNU General Public License as published by
 * the Free Software Foundation, either version 3 of the License, or
 * any later version.
 *
 * This program is distributed in the hope that it will be useful,
 * but WITHOUT ANY WARRANTY; without even the implied warranty of
 * MERCHANTABILITY or FITNESS FOR A PARTICULAR PURPOSE.  See the
 * GNU General Public License for more details.
 *
 * You should have received a copy of the GNU General Public License
 * along with this program.  If not, see <https://www.gnu.org/licenses/>.
 *
 *
 */

/* Implementation note:
 *  The internally used buffer size variable denotes the number of downloaded byte values (I or Q)
 *  Eg: When the buffer_size has a value of 2**18, then 2**17 IQ sample is actually downloaded per channel
 */

#include <pthread.h>
#include <stdio.h>
#include <unistd.h>
#include <assert.h>

#include <stdlib.h>
#include <string.h>
#include <stdint.h>
#include <errno.h>
<<<<<<< HEAD
#include <sys/time.h>  // Used for latency estimation
=======
#include <sys/time.h>
>>>>>>> 0262c891

#include "ini.h"
#include "log.h"
#include "rtl-sdr.h"
#include "rtl_daq.h"
#include "iq_header.h"
#include "krakenudp.h"

#define NUM_BUFF 8  // Number of buffers used in the circular, coherent read buffer
#define CFN "_data_control/rec_control_fifo" // Receiver control FIFO name 
#define ASYNC_BUF_NUMBER 12// Number of buffers used by the asynchronous read 

#define INI_FNAME "daq_chain_config.ini"

/*
 * ------> DUMMY FRAMES <------
 * If enabled, the module continues the acquisition,
 * but sends out dummy frames only, until NO_DUMMY_FRAMES number of
 * frames have not been sent out.
 */
#define NO_DUMMY_FRAMES 8
int en_dummy_frame = 0; 
int dummy_frame_cntr = 0;
/* ------> DUMMY FRAMES <------*/

struct rtl_rec_struct* rtl_receivers;
pthread_mutex_t buff_ind_mutex;
pthread_cond_t buff_ind_cond; // This signal is used to notice the main thread that a reader thread is finished
pthread_t fifo_read_thread;  
static pthread_barrier_t rtl_init_barrier;

int reconfig_trigger=0, exit_flag=0;
int noise_source_state = 0; // Noise source state is used also to track the calibration frame status!
int last_noise_source_state = 0;
int gain_change_flag;
int *new_gains;
uint32_t new_center_freq;
int center_freq_change_flag;
static uint32_t ch_no, buffer_size;
struct timeval frame_time_stamp;
static int ctr_channel_index;

/*
 * This enum allows for saving to file, or reading from stdin instead of RTL
 */
enum operation_mode {NORMAL = 0, SAVE = 1, PLAYBACK = 2};

/*
 * This structure stores the configuration parameters, 
 * that are loaded from the ini file
 */ 
typedef struct
{
    int num_ch;
    char* en_bias_tee_str;    
    int daq_buffer_size;    
    int sample_rate;
    int center_freq;
    int gain;
    int en_noise_source_ctr;
    int ctr_channel_serial_no;
    int log_level;
    const char* hw_name;
    int hw_unit_id;
    int ioo_type;
    const char * udp_addr;
    uint16_t udp_port;
    int udp_channel_index;
    enum operation_mode opmode;
} configuration;


/*
 * Ini configuration parser callback function  
*/
static int handler(void* conf_struct, const char* section, const char* name,
                   const char* value)
{
    configuration* pconfig = (configuration*) conf_struct;

    #define MATCH(s, n) strcmp(section, s) == 0 && strcmp(name, n) == 0
    if (MATCH("hw", "num_ch")) 
        {pconfig->num_ch = atoi(value);}
    else if (MATCH("hw","name"))
        {pconfig->hw_name = strdup(value);}
    else if (MATCH("hw","unit_id"))
        {pconfig->hw_unit_id = atoi(value);}
    else if (MATCH("hw", "ioo_type"))
        {pconfig->ioo_type = atoi(value);}
    else if (MATCH("hw","en_bias_tee"))
        {pconfig->en_bias_tee_str = strdup(value);}
    else if (MATCH("daq", "daq_buffer_size"))
        {pconfig->daq_buffer_size = atoi(value);} 
    else if (MATCH("daq", "sample_rate")) 
        {pconfig->sample_rate = atoi(value);} 
    else if (MATCH("daq", "center_freq")) 
        {pconfig->center_freq = atoi(value);} 
    else if (MATCH("daq", "gain")) 
        {pconfig->gain = atoi(value);} 
    else if (MATCH("daq", "en_noise_source_ctr")) 
        {pconfig->en_noise_source_ctr = atoi(value);}
    else if (MATCH("daq", "ctr_channel_serial_no"))
        {pconfig->ctr_channel_serial_no = atoi(value);}
    else if (MATCH("daq", "log_level")) 
<<<<<<< HEAD
        {pconfig->log_level = atoi(value);}
    else 
        {return 0;}  /* unknown section/name, error */
=======
    {
        pconfig->log_level = atoi(value);
    }
    else if (MATCH("daq", "udp_addr"))
    {
        pconfig->udp_addr = strdup(value);
    }
    else if (MATCH("daq", "udp_port"))
    {
        pconfig->udp_port = atoi(value);
    }
    else if (MATCH("daq", "udp_channel_index")) {
        pconfig->udp_channel_index = atoi(value);
    }
    else if (MATCH("daq", "operation_mode")) {
        pconfig->opmode = atoi(value);
    }
    else {
        return 0;  /* unknown section/name, error */
    }
>>>>>>> 0262c891
    return 0;
}

void * fifo_read_tf(void* arg)
/*   
 *  Control FIFO read thread function
 *
 *  This thread function handles the external requests using an external FIFO file.
 *  Upon receipt of a command, this thread infroms the main thread on the requested operation.
 *  
 *  The valid (1 byte) commands are the followings:
 *       r: Tuner reconfiguration (Deprecated - currently not used by the DSP!)
 *       n: Turning on the noise source
 *       f: Tunrning off the noise source
 *       g: Gain reconfiguration
 *       c: Center frequency tuning request
 *       2: Gentle system halt request
 * 
 *  Return values:
 *  --------------
 *       NULL
 */    
{
    (void)arg;   
    uint8_t signal;     
    int gain_read = 0;
    int read_size;
    uint32_t center_freq_read = 0, sample_rate_read = 0;
    FILE * fd = fopen(CFN, "r"); // FIFO descriptor
    if(fd==0)
    {        
        log_fatal("Failed to open control FIFO"); 
        pthread_mutex_lock(&buff_ind_mutex);
        exit_flag = 1;
        pthread_cond_signal(&buff_ind_cond);
        pthread_mutex_unlock(&buff_ind_mutex); 
        return NULL;
    }

    /* Main thread loop*/
    while(!exit_flag){
        read_size=fread(&signal, sizeof(signal), 1, fd); // Block until command is received
        CHK_CTR_READ(read_size,1);   
        pthread_mutex_lock(&buff_ind_mutex);   // New command is received, acquiring the mutex 
        
        /* Tuner reconfiguration request */
        if( (char) signal == 'r')
        {
            log_info("Signal 'r': Reconfiguring the tuner");
            read_size=fread(&center_freq_read, sizeof(uint32_t), 1, fd);
            read_size=fread(&sample_rate_read, sizeof(uint32_t), 1, fd);
            read_size=fread(&gain_read, sizeof(int), 1, fd);
            log_info("Center freq: %u MHz", ((unsigned int) center_freq_read/1000000));
            log_info("Sample rate: %u MSps", ((unsigned int) sample_rate_read/1000000));
            log_info("Gain: %d dB",(gain_read/10));
            
            for(int i=0; i<ch_no; i++)
            {              
              rtl_receivers[i].gain = gain_read;
              rtl_receivers[i].center_freq = center_freq_read;
              rtl_receivers[i].sample_rate = sample_rate_read;
            }
            reconfig_trigger=1;
        }
        /* Center Frequency Tuning */
        else if ((char) signal == 'c')
        {
            log_info("Signal 'c': Center frequency tuning request");
            read_size=fread(&center_freq_read, sizeof(uint32_t), 1, fd);
            new_center_freq = center_freq_read;
            center_freq_change_flag = 1;
            log_info("New center frequency: %u MHz", ((unsigned int) center_freq_read/1000000));
        }
        /* Gain tuning*/
        else if( (char) signal == 'g')
        {
            log_info("Signal 'g': Gain tuning request");
            read_size=fread(new_gains, sizeof(*new_gains), ch_no, fd);
            gain_change_flag=1;
        }
        /* Noise source switch requests */
        else if ( (char) signal == 'n')
        {
            log_info("Signal 'n': Turn on noise source");
            //log_warn("Control noise source feature is implemented only for KerberosSDR");
            noise_source_state = 1;
        }
        else if ( (char) signal == 'f')
        {
            log_info("Signal 'f': Turn off noise source");            
            //log_warn("Control noise source feature is implemented only for KerberosSDR");
            noise_source_state = 0;
        }
        /* System halt request */
        else if( (uint8_t) signal == 2)
        {
            log_info("Signal 2: FIFO read thread exiting \n");
            exit_flag = 1;           
        }
        /* Send out dummy frames while the changes takes effect*/
        en_dummy_frame = 1; 
        dummy_frame_cntr = 0;

        pthread_cond_signal(&buff_ind_cond);
        pthread_mutex_unlock(&buff_ind_mutex); 
    }
    fclose(fd);
    return NULL;
}


void rtlsdrCallback(unsigned char *buf, uint32_t len, void *ctx)
/*   
 *                RTL-SDR Async read callback function
 *
 *  Description:
 *  ------------
 * 
 *       Reads samples from the device asynchronously. This function will block until
 *       it is being canceled using rtlsdr_cancel_async() [rtl-sdr.h]
 * 
 *  Arguments:
 *  ----------
 *       *buf: Sample buffer
 *        len: Length of the buffer
 *       *ctx: Descriptor structure of the current rtl_sdr 
 * 
 *       
 */
{     
    struct rtl_rec_struct *rtl_rec = (struct rtl_rec_struct *) ctx;// Set the receiver's structure
  
    int wr_buff_ind = rtl_rec->buff_ind % NUM_BUFF; // Calculate current buffer index in the circular buffer 
    memcpy(rtl_rec->buffer + buffer_size * wr_buff_ind, buf, len);    
    
    log_debug("Read at device:%d, buff index:%llu, write index:%d",rtl_rec->dev_ind, rtl_rec->buff_ind, wr_buff_ind);
    rtl_rec->buff_ind++;

    /* Signal to the main thread that new data is ready */
    pthread_cond_signal(&buff_ind_cond);
}

void *read_thread_entry(void *arg)
/*
 *                 Tuner read and configuration thread
 *
 *  Description:
 *  ------------
 *       Initializes the RTL-SDR devices with the given paramers, and then start the async read.
 * 
 *       Initialization procedures includes:
 *           - Opening the device
 *           - Disable dithering (To avoid phase drift)
 *           - Disable automatic gain control (For amplitude and phase calibration this is mandatory)
 *           - Set center frequency
 *           - Set tuner gain value
 *           - Set sampling frequency
 *           - Reset buffers
 * 
 *       In case the control FIFO receives the reconfiguration command ('r'), the main thread stops the asynchronous read
 *       and this thread re-
 * 
 *  Arguments:
 *  ----------
 *       *arg: Descriptor structure of the current rtl_sdr 
 * 
 *  Return values:
 *  --------------
 *       NULL
 */
{   
    struct rtl_rec_struct *rtl_rec = (struct rtl_rec_struct *) arg;// Set the thread's own receiver structure   
    log_info("Initializing RTL-SDR device, index:%d", rtl_rec->dev_ind);   
   
    rtlsdr_dev_t *dev = NULL;
    
    dev = rtl_rec->dev; // Set rtl-sdr device descriptor

    /* Disable dithering */
    if (rtlsdr_set_dithering(dev, 0) !=0) // Only in keenerd's driver
    {
        log_error("Failed to disable dithering: %s", strerror(errno));
    }
    /* Set gain control mode */
    if (rtlsdr_set_tuner_gain_mode(dev, 1) !=0)
    {
        log_error("Failed to disbale AGC: %s", strerror(errno));
    }
   
    while(!exit_flag)
    {
   
        //(rtlsdr_set_testmode(dev, 1)); // Set this to enable test mode
        
        /* Set center frequency */
        if (rtlsdr_set_center_freq(dev, rtl_rec->center_freq) !=0)
        {
            log_error("Failed to set center frequency: %s", strerror(errno));
        }
        rtl_rec->center_freq = rtlsdr_get_center_freq(rtl_rec->dev);

        /* Set tuner gain */
        if (rtlsdr_set_tuner_gain(dev, rtl_rec->gain) !=0)
        {
            log_error("Failed to set gain value: %s", strerror(errno));
        }
        /* Set sampling frequency */
        if (rtlsdr_set_sample_rate(dev, rtl_rec->sample_rate) !=0)
        {
            log_error("Failed to set sample rate: %s", strerror(errno));
        }
        
        /*Set all gpios into the default off state*/
        rtlsdr_set_gpio(dev, 0, 0);
        rtlsdr_set_gpio(dev, 0, 1);
        rtlsdr_set_gpio(dev, 0, 2);
        rtlsdr_set_gpio(dev, 0, 3);
        rtlsdr_set_gpio(dev, 0, 4);
        rtlsdr_set_gpio(dev, 0, 5);
        rtlsdr_set_gpio(dev, 0, 6);

        /* Reset buffers */
        if (rtlsdr_reset_buffer(dev) !=0)
        {
            log_error("Failed to reset receiver buffer: %s", strerror(errno));
        }
        log_info("Device is initialized %d", rtl_rec->dev_ind);
        if (rtl_rec->dev_ind == 0)
        {
            log_info("Exact sample rate: %d Hz", rtlsdr_get_sample_rate(dev));
            log_info("Exact center frequency: %d Hz",rtlsdr_get_center_freq(dev));
        }

        /* Starting Asychronous read*/
        pthread_barrier_wait(&rtl_init_barrier);
        rtlsdr_read_async(dev, rtlsdrCallback, rtl_rec, ASYNC_BUF_NUMBER, buffer_size);
    }    
return NULL;
}


int main( int argc, char** argv )
{   
    log_set_level(LOG_TRACE);
    configuration config;

    /* Set parameters from the config file*/
    if (ini_parse(INI_FNAME, handler, &config) < 0) 
    {
        log_fatal("Configuration could not be loaded, exiting ..");
        return -1;
<<<<<<< HEAD
    }   
=======
    }

    FILE * outfile = NULL;
    if(config.opmode == SAVE) {
        // get string with current time in ISO 8601:
        struct timeval tv;
        struct tm tm;
        char timestamp[] = "YYYY-MM-dd_HH:mm:ss";
        gettimeofday(&tv, NULL);

        /* convert to time to 'struct tm' for use with strftime */
        localtime_r(&tv.tv_sec, &tm);

        /* format the time */
        strftime(timestamp, sizeof(timestamp), "%Y-%m-%d_%H:%M:%S", &tm);
        char filename[50];
        sprintf(filename, "rtl_data-%s.bin", timestamp);
        outfile = fopen(filename, "w");
        log_info("Writing data to %s", filename);
    }
>>>>>>> 0262c891
    buffer_size = config.daq_buffer_size*2;
    ch_no = config.num_ch;
    
    log_set_level(config.log_level);
    /* -> Parse bias tree config */
    int en_bias_tee[ch_no];
    char * en_bias_ch_i_str = strtok(config.en_bias_tee_str, ",");    
    int i = 0;    
    while( en_bias_ch_i_str != NULL ) 
    {
      en_bias_tee[i] = atoi(en_bias_ch_i_str);      
      en_bias_ch_i_str = strtok(NULL, ",");
      i++;      
    }    
    log_info("Config succesfully loaded from %s",INI_FNAME);
    log_info("Channel number: %d", ch_no);
    log_info("Number of IQ samples per channel: %d", buffer_size/2);    
    log_info("Starting multichannel coherent RTL-SDR receiver");
    if (config.en_noise_source_ctr == 1)
        log_info("Noise source control: enabled");
    else
        log_info("Noise source control: disabled");
    log_info("Operation mode is %d", config.opmode);
    
    /* Get control channel device index */
    char dev_serial[16];
    sprintf(dev_serial, "%d", config.ctr_channel_serial_no);
    int ctr_channel_dev_index = rtlsdr_get_index_by_serial(dev_serial);    
    if(ctr_channel_dev_index==-3)
    {
        log_warn("Failed to identify control channel index based on its configured serial number:%s",dev_serial);
        log_warn("Set to default device index: 0");
        ctr_channel_dev_index=0;
    }

    /* Allocation */    
    struct iq_header_struct* iq_header = calloc(1, sizeof(struct iq_header_struct));
    
    new_gains=calloc(ch_no, sizeof(*new_gains));
    
    rtl_receivers = malloc(sizeof(struct rtl_rec_struct)*ch_no);    
    for(int i=0; i<ch_no; i++)
    {
        struct rtl_rec_struct *rtl_rec = &rtl_receivers[i];
        memset(rtl_rec, 0, sizeof(struct rtl_rec_struct));

        // Get device index by serial number
        sprintf(dev_serial, "%d", 1001+i);
        int dev_index = rtlsdr_get_index_by_serial(dev_serial);
        rtl_rec->dev_ind = dev_index;
        log_info("Device serial:%s, index: %d",dev_serial, dev_index);
        if(dev_index==-3){log_fatal("The serial numbers of the devices are not yet configured, exiting.."); return(-1);}

        // Set noise control channel        
        if(dev_index == ctr_channel_dev_index){ctr_channel_index=i;}
    }
<<<<<<< HEAD

   
=======
    // Configure control channel device index
    sprintf(dev_serial, "%d", config.ctr_channel_serial_no);
    ctr_channel_dev_index = rtlsdr_get_index_by_serial(dev_serial);
    if(ctr_channel_dev_index==-3)
    {
        log_warn("Failed to identify control channel index based on its configured serial number:%s",dev_serial);
        log_warn("Set to default device index: 0");
        ctr_channel_dev_index=0;
    }
    netconf_t netconf;
    open_socket(&netconf, config.udp_addr, config.udp_port, "");

>>>>>>> 0262c891
    // Initialization
    for(int i=0; i<ch_no; i++)
    {
        struct rtl_rec_struct *rtl_rec = &rtl_receivers[i];
        rtl_rec->buff_ind=0;        
        rtl_rec->gain = config.gain;
        rtl_rec->center_freq = config.center_freq;
        rtl_rec->sample_rate = config.sample_rate;
        rtl_rec->buffer = malloc(NUM_BUFF * buffer_size * sizeof(uint8_t));      
        if(! rtl_rec->buffer)
        {
            log_fatal("Data buffer allocation failed. Exiting..");   
            return -1;
        }
           
    }
    /* Fill up the static fields of the IQ header */    
	iq_header->sync_word = SYNC_WORD;
    iq_header->header_version = 7;
	strcpy(iq_header->hardware_id, config.hw_name);
	iq_header->unit_id=config.hw_unit_id;
	iq_header->active_ant_chs=ch_no;
	iq_header->ioo_type=config.ioo_type;
	iq_header->rf_center_freq= (uint64_t) config.center_freq;
	iq_header->adc_sampling_freq = (uint64_t) config.sample_rate; 
	iq_header->sampling_freq=(uint64_t) config.sample_rate; // Overwriten by the decimator module 
	iq_header->cpi_length= (uint32_t) config.daq_buffer_size; // Overwriten by the decimator module 
	iq_header->time_stamp=0; // Unix Epoch time
	iq_header->daq_block_index=0; // DAQ buffer index
	iq_header->cpi_index=0; // Filled up by the decimator module 
	iq_header->ext_integration_cntr=0; // Extended integration counter is not used by RTL-DAQs
	iq_header->frame_type=FRAME_TYPE_DATA; // Normal data frame	
	iq_header->data_type=2; // IQ data
	iq_header->sample_bit_depth=8; // RTL2832U
	iq_header->adc_overdrive_flags=0;
	for(int m=0;m<ch_no;m++)
	{
	    iq_header->if_gains[m]=(uint32_t) config.gain;
	}
	iq_header->delay_sync_flag=0;
	iq_header->iq_sync_flag=0;
    iq_header->sync_state=0;
	iq_header->noise_source_state=0;

    pthread_mutex_init(&buff_ind_mutex, NULL);
    pthread_cond_init(&buff_ind_cond, NULL);     

    /* Spawn control thread */
    pthread_create(&fifo_read_thread, NULL, fifo_read_tf, NULL);

    /* Opening RTL-SDR devices*/
    for(int i=0; i<ch_no; i++)
    {
    	struct rtl_rec_struct *rtl_rec = &rtl_receivers[i]; 
    	rtlsdr_dev_t *dev = NULL;
    	if (rtlsdr_open(&dev, rtl_rec->dev_ind) !=0)
    	{
       		log_fatal("Failed to open RTL-SDR device: %s", strerror(errno));
            return -1;
    	}
    	rtl_rec->dev = dev;
    }
    /*-> Enable/Disable bias tees*/
    for(int m=0;m<ch_no;m++)
    {
        if(en_bias_tee[m])
            {log_info("Bias tee on channel: %d is enabled",m);}
        else
            {log_info("Bias tee on channel: %d is disabled",m);}

        struct rtl_rec_struct *rtl_rec = &rtl_receivers[ctr_channel_index];                        
        rtlsdr_set_gpio(rtl_rec->dev, en_bias_tee[m] , m+1);
    }

    pthread_barrier_init(&rtl_init_barrier, NULL, ch_no);
    /* Spawn reader threads */
    for(int i=0; i<ch_no; i++)
    {       
        pthread_create(&rtl_receivers[i].async_read_thread, NULL, read_thread_entry, &rtl_receivers[i]);
    }

    unsigned long long read_buff_ind = 0;
    int data_ready = 1;
    int rd_buff_ind = 1;
    uint8_t overdrive_flags=0;
    struct rtl_rec_struct *rtl_rec;
    /*
     *
     * ---> Main data acquistion loop <---
     *
     */
    while( !exit_flag )
    {   
        /* We are checking here the current buffer indexes of the reader threads.
         * All the reader threads should reach the same index before we could send out the data,
         * and we could coninue the acquisition.
        */        
        pthread_cond_wait(&buff_ind_cond, &buff_ind_mutex);
        data_ready = 1;
        for(int i=0; i<ch_no; i++)
        {
            rtl_rec = &rtl_receivers[i];
            if (rtl_rec->buff_ind <= read_buff_ind)
            {data_ready = 0; break;}      
        }               
        if (data_ready == 1)
        {
            /*
             *---------------------
             *  Complete IQ header 
             *---------------------
            */
            // Acquire local time in ms (Unix EPOC) and set timestamp field
            gettimeofday(&frame_time_stamp, NULL);                    
            uint64_t time_stamp_ms = (uint64_t)(frame_time_stamp.tv_sec) * 1000 +
                                     (uint64_t)(frame_time_stamp.tv_usec) / 1000;
            log_debug("Timestamp: %llu", time_stamp_ms);
            iq_header->time_stamp = time_stamp_ms;
            iq_header->daq_block_index = (uint32_t) read_buff_ind;
            for(int i=0; i<ch_no; i++)
            {
                rtl_rec = &rtl_receivers[i];                
                // Set center frequncy value
                iq_header->rf_center_freq = (uint64_t) rtl_rec->center_freq;                
                // Set gain value                
                iq_header->if_gains[i] = (uint32_t) rtl_rec->gain;                
                // Check overdrive
                for(int n=0; n<buffer_size; n++)
                {
                    if( *(rtl_rec->buffer+buffer_size*rd_buff_ind + n) == 255)
                        overdrive_flags |= 1<<i;
                }
            }             
            iq_header->adc_overdrive_flags = (uint32_t) overdrive_flags;
            iq_header->noise_source_state = (uint32_t) noise_source_state;
            // Set frame type in the header
            if(en_dummy_frame)
            {
                iq_header->frame_type = FRAME_TYPE_DUMMY; // Dummy frame
                iq_header->data_type  = 0; // Dummy data
                iq_header->cpi_length = 0;
            }
            else
            {
                iq_header->cpi_length= (uint32_t) config.daq_buffer_size;
                iq_header->data_type=1;
                if (noise_source_state ==1) // Calibration frame
                {
                    iq_header->frame_type=FRAME_TYPE_CAL;
                }
                else // Normal data frame
                {
                    iq_header->frame_type=FRAME_TYPE_DATA;                    
                }
            }
            /* Sending IQ header */
            fwrite(iq_header, sizeof(struct iq_header_struct), 1, stdout);   
            
            /*
            *-------------------
            *  Complete IQ data
            *-------------------
            */

            /* Sending out the so far acquired data */            
            if(en_dummy_frame == 0) // DATA or CAL frame
            {            
                for(int i=0; i<ch_no; i++)
                {                
                    rtl_rec = &rtl_receivers[i];
                    rd_buff_ind = read_buff_ind % NUM_BUFF;                                              
                    fwrite(rtl_rec->buffer + buffer_size * rd_buff_ind, 1, buffer_size, stdout);
                    if(config.udp_channel_index < 0 || config.udp_channel_index == i) {
                        send_data(&netconf, rtl_rec->buffer + buffer_size * rd_buff_ind, buffer_size, sizeof(uint8_t));
                    }
                    if(config.opmode == SAVE) {
                        fwrite(rtl_rec->buffer, sizeof(uint8_t), buffer_size, outfile);
                    }
                }
            }
            if(overdrive_flags !=0)
                log_warn("Overdrive detected, flags: 0x%02X", overdrive_flags);

            fflush(stdout);
            if(config.opmode == SAVE) {
                fflush(outfile);
            }
            overdrive_flags=0;
            read_buff_ind ++;
            if (en_dummy_frame)
            {
                dummy_frame_cntr +=1;
                if (dummy_frame_cntr == NO_DUMMY_FRAMES)
                    en_dummy_frame = 0;
            }
            log_debug("IQ frame writen, block index: %d, type:%d",iq_header->daq_block_index, iq_header->frame_type);
            /*
            *-------------------
            *   Tuner control
            *-------------------
            */

            /* We need to reconfigure the tuner, so the async read must be stopped*/
            // This feature is deprecated !!!
            if(reconfig_trigger==1)
            {
                for(int i=0; i<ch_no; i++)
                {                
                    if(rtlsdr_cancel_async(rtl_receivers[i].dev) != 0)
                    {
                        log_error("Async read stop failed: %s", strerror(errno));
                    }                    
                }
                reconfig_trigger=0;
            }
            /* Center frequency tuning request*/
            if(center_freq_change_flag == 1)
            {
                for( int i=0; i<ch_no; i++)
                {
                    rtl_rec = &rtl_receivers[i];         
                    if (rtlsdr_set_center_freq(rtl_rec->dev, new_center_freq) !=0)
                    {
                        log_error("Failed to set center frequency: %s", strerror(errno));
                    }                    
                    else
                    {
                        rtl_rec->center_freq = rtlsdr_get_center_freq(rtl_rec->dev);
                        log_info("Center frequency changed at ch: %d, frequency: %d",i,rtl_rec->center_freq);
                    }
                }
                center_freq_change_flag=0;
            }
            
            /* Gain change request */
            if(gain_change_flag==1)
            {
                for( int i=0; i<ch_no; i++)
                {
                    rtl_rec = &rtl_receivers[i];
                    if (rtlsdr_set_tuner_gain(rtl_rec->dev, new_gains[i]) !=0){
                        log_error("Failed to set gain value: %s", strerror(errno));
                    }
                    else{
                        log_info("Gain change at ch: %d, gain %d",i, new_gains[i]);
                        rtl_rec->gain = new_gains[i];
                    }
                }
                gain_change_flag=0;
            }            
            /* Noise source switch request */
            if (last_noise_source_state != noise_source_state && config.en_noise_source_ctr==1)
            {
                rtl_rec = &rtl_receivers[ctr_channel_index];                
                if (noise_source_state == 1){
                    rtlsdr_set_gpio(rtl_rec->dev, 1, 0);
                    log_info("Noise source turned on ");
                }
                else if (noise_source_state == 0){
                    rtlsdr_set_gpio(rtl_rec->dev, 0, 0);
                    log_info("Noise source turned off ");
                }
                /*
                Currently the bias tee (noise source) has to be enabled in all Kerberos SDRs
                if there are multiple in the system. This hardware issue will be resolved in later versions.
                If you are using "older" (version < 2.0) Kerberos SDRs, uncomment this section to properly 
                control the noise source.
                */
                /*
                if(ch_no>4)
                {
                    log_warn("Noise source is controlled on the second Kerberos SDR as well");
                    struct rtl_rec_struct* rtl_rec_aux=&rtl_receivers[7];
                    if(noise_source_state == 1)
                        rtlsdr_set_gpio(rtl_rec_aux->dev, 1, 0);
                    else if(noise_source_state == 0)
                        rtlsdr_set_gpio(rtl_rec_aux->dev, 0, 0);
                }
                */
            }
            last_noise_source_state = noise_source_state;
        }
    } 
    log_info("Exiting..");  
    for(int i=0; i<ch_no; i++)
    {     
        struct rtl_rec_struct *rtl_rec = &rtl_receivers[i];
        if(rtlsdr_cancel_async(rtl_rec->dev) != 0)
        {
            log_fatal("Async read stop failed: %s", strerror(errno));
            return -1;
        }        
        pthread_join(rtl_rec->async_read_thread, NULL);
        free(rtl_rec->buffer);

        /* This does not work currently, TODO: Close the devices properly
        if(rtlsdr_close(rtl_rec->dev) != 0)
        {
            fprintf(stderr, "[ ERROR ]  Device close failed: %s\n", strerror(errno));
            exit(1);
        }
        fprintf(stderr, "[ INFO ] Device closed with id:%d\n",i);
        */
    }
    pthread_mutex_unlock(&buff_ind_mutex);
    pthread_join(fifo_read_thread, NULL);
    log_info("All the resources are free now");
    free(rtl_receivers);
    return 0;
}
<|MERGE_RESOLUTION|>--- conflicted
+++ resolved
@@ -40,11 +40,7 @@
 #include <string.h>
 #include <stdint.h>
 #include <errno.h>
-<<<<<<< HEAD
 #include <sys/time.h>  // Used for latency estimation
-=======
-#include <sys/time.h>
->>>>>>> 0262c891
 
 #include "ini.h"
 #include "log.h"
@@ -55,7 +51,7 @@
 
 #define NUM_BUFF 8  // Number of buffers used in the circular, coherent read buffer
 #define CFN "_data_control/rec_control_fifo" // Receiver control FIFO name 
-#define ASYNC_BUF_NUMBER 12// Number of buffers used by the asynchronous read 
+#define ASYNC_BUF_NUMBER     12// Number of buffers used by the asynchronous read 
 
 #define INI_FNAME "daq_chain_config.ini"
 
@@ -127,37 +123,54 @@
 
     #define MATCH(s, n) strcmp(section, s) == 0 && strcmp(name, n) == 0
     if (MATCH("hw", "num_ch")) 
-        {pconfig->num_ch = atoi(value);}
+    {
+        pconfig->num_ch = atoi(value);
+    }
     else if (MATCH("hw","name"))
-        {pconfig->hw_name = strdup(value);}
+    {
+        pconfig->hw_name = strdup(value);
+    }
     else if (MATCH("hw","unit_id"))
-        {pconfig->hw_unit_id = atoi(value);}
+    {
+        pconfig->hw_unit_id = atoi(value);
+    }
     else if (MATCH("hw", "ioo_type"))
-        {pconfig->ioo_type = atoi(value);}
-    else if (MATCH("hw","en_bias_tee"))
-        {pconfig->en_bias_tee_str = strdup(value);}
+    {
+        pconfig->ioo_type = atoi(value);
+    }
+	else if (MATCH("hw","en_bias_tee"))
+    {
+		pconfig->en_bias_tee_str = strdup(value);
+	}
     else if (MATCH("daq", "daq_buffer_size"))
-        {pconfig->daq_buffer_size = atoi(value);} 
+    {
+        pconfig->daq_buffer_size = atoi(value);
+    } 
     else if (MATCH("daq", "sample_rate")) 
-        {pconfig->sample_rate = atoi(value);} 
+    {
+        pconfig->sample_rate = atoi(value);
+    } 
     else if (MATCH("daq", "center_freq")) 
-        {pconfig->center_freq = atoi(value);} 
+    {
+        pconfig->center_freq = atoi(value);
+    } 
     else if (MATCH("daq", "gain")) 
-        {pconfig->gain = atoi(value);} 
+    {
+        pconfig->gain = atoi(value);
+    } 
     else if (MATCH("daq", "en_noise_source_ctr")) 
-        {pconfig->en_noise_source_ctr = atoi(value);}
+    {
+        pconfig->en_noise_source_ctr = atoi(value);
+    }
     else if (MATCH("daq", "ctr_channel_serial_no"))
-        {pconfig->ctr_channel_serial_no = atoi(value);}
+    {
+        pconfig->ctr_channel_serial_no = atoi(value);
+    }
     else if (MATCH("daq", "log_level")) 
-<<<<<<< HEAD
-        {pconfig->log_level = atoi(value);}
-    else 
-        {return 0;}  /* unknown section/name, error */
-=======
     {
         pconfig->log_level = atoi(value);
     }
-    else if (MATCH("daq", "udp_addr"))
+	else if (MATCH("daq", "udp_addr"))
     {
         pconfig->udp_addr = strdup(value);
     }
@@ -174,7 +187,6 @@
     else {
         return 0;  /* unknown section/name, error */
     }
->>>>>>> 0262c891
     return 0;
 }
 
@@ -426,9 +438,6 @@
     {
         log_fatal("Configuration could not be loaded, exiting ..");
         return -1;
-<<<<<<< HEAD
-    }   
-=======
     }
 
     FILE * outfile = NULL;
@@ -448,8 +457,7 @@
         sprintf(filename, "rtl_data-%s.bin", timestamp);
         outfile = fopen(filename, "w");
         log_info("Writing data to %s", filename);
-    }
->>>>>>> 0262c891
+    }    
     buffer_size = config.daq_buffer_size*2;
     ch_no = config.num_ch;
     
@@ -471,8 +479,9 @@
     if (config.en_noise_source_ctr == 1)
         log_info("Noise source control: enabled");
     else
-        log_info("Noise source control: disabled");
-    log_info("Operation mode is %d", config.opmode);
+        log_info("Noise source control: disabled");    
+	
+	log_info("Operation mode is %d", config.opmode);
     
     /* Get control channel device index */
     char dev_serial[16];
@@ -484,20 +493,21 @@
         log_warn("Set to default device index: 0");
         ctr_channel_dev_index=0;
     }
-
+    
     /* Allocation */    
     struct iq_header_struct* iq_header = calloc(1, sizeof(struct iq_header_struct));
     
     new_gains=calloc(ch_no, sizeof(*new_gains));
     
-    rtl_receivers = malloc(sizeof(struct rtl_rec_struct)*ch_no);    
+    rtl_receivers = malloc(sizeof(struct rtl_rec_struct)*ch_no);
+
     for(int i=0; i<ch_no; i++)
     {
         struct rtl_rec_struct *rtl_rec = &rtl_receivers[i];
         memset(rtl_rec, 0, sizeof(struct rtl_rec_struct));
 
         // Get device index by serial number
-        sprintf(dev_serial, "%d", 1001+i);
+        sprintf(dev_serial, "%d", 1000+i);
         int dev_index = rtlsdr_get_index_by_serial(dev_serial);
         rtl_rec->dev_ind = dev_index;
         log_info("Device serial:%s, index: %d",dev_serial, dev_index);
@@ -506,23 +516,11 @@
         // Set noise control channel        
         if(dev_index == ctr_channel_dev_index){ctr_channel_index=i;}
     }
-<<<<<<< HEAD
 
    
-=======
-    // Configure control channel device index
-    sprintf(dev_serial, "%d", config.ctr_channel_serial_no);
-    ctr_channel_dev_index = rtlsdr_get_index_by_serial(dev_serial);
-    if(ctr_channel_dev_index==-3)
-    {
-        log_warn("Failed to identify control channel index based on its configured serial number:%s",dev_serial);
-        log_warn("Set to default device index: 0");
-        ctr_channel_dev_index=0;
-    }
-    netconf_t netconf;
+	netconf_t netconf;
     open_socket(&netconf, config.udp_addr, config.udp_port, "");
 
->>>>>>> 0262c891
     // Initialization
     for(int i=0; i<ch_no; i++)
     {
@@ -596,7 +594,6 @@
         struct rtl_rec_struct *rtl_rec = &rtl_receivers[ctr_channel_index];                        
         rtlsdr_set_gpio(rtl_rec->dev, en_bias_tee[m] , m+1);
     }
-
     pthread_barrier_init(&rtl_init_barrier, NULL, ch_no);
     /* Spawn reader threads */
     for(int i=0; i<ch_no; i++)
@@ -634,7 +631,7 @@
              *---------------------
              *  Complete IQ header 
              *---------------------
-            */
+            */                        
             // Acquire local time in ms (Unix EPOC) and set timestamp field
             gettimeofday(&frame_time_stamp, NULL);                    
             uint64_t time_stamp_ms = (uint64_t)(frame_time_stamp.tv_sec) * 1000 +
@@ -671,7 +668,7 @@
                 iq_header->data_type=1;
                 if (noise_source_state ==1) // Calibration frame
                 {
-                    iq_header->frame_type=FRAME_TYPE_CAL;
+                    iq_header->frame_type=FRAME_TYPE_CAL;                    
                 }
                 else // Normal data frame
                 {
@@ -694,7 +691,7 @@
                 {                
                     rtl_rec = &rtl_receivers[i];
                     rd_buff_ind = read_buff_ind % NUM_BUFF;                                              
-                    fwrite(rtl_rec->buffer + buffer_size * rd_buff_ind, 1, buffer_size, stdout);
+                    fwrite(rtl_rec->buffer + buffer_size * rd_buff_ind, 1, buffer_size, stdout);                
                     if(config.udp_channel_index < 0 || config.udp_channel_index == i) {
                         send_data(&netconf, rtl_rec->buffer + buffer_size * rd_buff_ind, buffer_size, sizeof(uint8_t));
                     }
