/*
 * 
 * Description 
 * Implements FIR filter based decimator using the Ne10 library.
 *
 * Project : HeIMDALL DAQ Firmware
 * License : GNU GPL V3
 * Author  : Tamás Peto
 * 
 * Copyright (C) 2018-2021  Tamás Pető
 *
 * This program is free software: you can redistribute it and/or modify
 * it under the terms of the GNU General Public License as published by
 * the Free Software Foundation, either version 3 of the License, or
 * any later version.
 *
 * This program is distributed in the hope that it will be useful,
 * but WITHOUT ANY WARRANTY; without even the implied warranty of
 * MERCHANTABILITY or FITNESS FOR A PARTICULAR PURPOSE.  See the
 * GNU General Public License for more details.
 *
 * You should have received a copy of the GNU General Public License
 * along with this program.  If not, see <https://www.gnu.org/licenses/>.
 *
 */

#include <stdio.h>
#include <stdlib.h>
#include <malloc.h>
#include <unistd.h>
#include <stdbool.h>
#include <string.h>
#include "log.h"
#include "ini.h"
#include "iq_header.h"
#include "sh_mem_util.h"
#include "rtl_daq.h"

#ifdef ARM_NEON
#include "NE10.h"
#else

#include <kfr/capi.h>
#include "krakenudp.h"

#endif

#define DC 127.5
#define INI_FNAME "daq_chain_config.ini"
#define FIR_COEFF "_data_control/fir_coeffs.txt"
#define FATAL_ERR(l) log_fatal(l); return -1;
#define CHK_MALLOC(m) if(m==NULL){log_fatal("Malloc failed, exiting.."); return -1;





/* 
 * This structure stores the configuration parameters, 
 * that are loaded from the ini file
 */
typedef struct {
    int num_ch;
    int cpi_size;
    int cal_size;
    int decimation_ratio;
    int en_filter_reset;
    int tap_size;
    int log_level;
    const char * udp_addr;
    uint16_t udp_port;
} configuration;

/*
 * Ini configuration parser callback function  
*/
<<<<<<< HEAD
static int handler(void* conf_struct, const char* section, const char* name,
                   const char* value)
{
    configuration* pconfig = (configuration*) conf_struct;
    #define MATCH(s, n) strcmp(section, s) == 0 && strcmp(name, n) == 0
    if (MATCH("hw", "num_ch")) 
    {pconfig->num_ch = atoi(value);}
    else if (MATCH("pre_processing", "cpi_size")) 
    {pconfig->cpi_size = atoi(value);}
    else if (MATCH("calibration", "corr_size")) 
    {pconfig->cal_size = atoi(value);}
    else if (MATCH("pre_processing", "decimation_ratio")) 
    {pconfig->decimation_ratio = atoi(value);}
    else if (MATCH("pre_processing", "en_filter_reset")) 
    {pconfig->en_filter_reset = atoi(value);}
    else if(MATCH("pre_processing", "fir_tap_size"))
    {pconfig->tap_size = atoi(value);}
    else if (MATCH("daq", "log_level")) 
    {pconfig->log_level = atoi(value);}
    else {return 0;  /* unknown section/name, error */}
=======
static int handler(void *conf_struct, const char *section, const char *name,
                   const char *value) {
    configuration *pconfig = (configuration *) conf_struct;
#define MATCH(s, n) strcmp(section, s) == 0 && strcmp(name, n) == 0
    if (MATCH("hw", "num_ch")) { pconfig->num_ch = atoi(value); }
    else if (MATCH("pre_processing", "cpi_size")) { pconfig->cpi_size = atoi(value); }
    else if (MATCH("pre_processing", "decimation_ratio")) { pconfig->decimation_ratio = atoi(value); }
    else if (MATCH("pre_processing", "en_filter_reset")) { pconfig->en_filter_reset = atoi(value); }
    else if (MATCH("pre_processing", "fir_tap_size")) { pconfig->tap_size = atoi(value); }
    else if (MATCH("daq", "log_level")) { pconfig->log_level = atoi(value); }
    else if (MATCH("decimate", "udp_addr"))
    {
        pconfig->udp_addr = strdup(value);
    }
    else if (MATCH("decimate", "udp_port"))
    {
        pconfig->udp_port = atoi(value);
    }
    else { return 0;  /* unknown section/name, error */}
>>>>>>> 0262c891
    return 0;
}

int main(int argc, char **argv)
/*
 *
 * Parameters:
 * -----------
 * argv[1]: Drop mode [int]
 * 
 */
{
    log_set_level(LOG_TRACE);
    configuration config;
    bool filter_reset;
    uint32_t expected_frame_index = -1;
    int ch_no, dec;
    int exit_flag = 0;
    int active_buff_ind = 0, active_buff_ind_in = 0;
    bool drop_mode = true;

    struct iq_header_struct *iq_header;
    uint8_t *input_data_buffer;
    /* Set drop mode from the command prompt*/
    if (argc == 2) { drop_mode = atoi(argv[1]); }

    /* Set parameters from the config file*/
    if (ini_parse(INI_FNAME, handler, &config) < 0) { FATAL_ERR("Configuration could not be loaded, exiting ..") }

    ch_no = config.num_ch;
    dec = config.decimation_ratio;
    filter_reset = (bool) config.en_filter_reset;
    log_set_level(config.log_level);
    log_info("Config succesfully loaded from %s", INI_FNAME);
    log_info("Channel number: %d", ch_no);
    log_info("Decimation ratio: %d", dec);
    log_info("CPI size: %d", config.cpi_size);
<<<<<<< HEAD
    log_info("Calibration sample size : %d", config.cal_size);
    
                
=======

    netconf_t netconf;
    if( !open_socket(&netconf, config.udp_addr, config.udp_port, "fir_decimate"))
    {
        log_warn("Something seems to have gone wrong when opening UDP port");
    } else {
        log_info("Connected to socket");
    }

>>>>>>> 0262c891
    /*
    *-------------------------------------
    *  Allocation and initialization
    *-------------------------------------
    */
<<<<<<< HEAD
    
     /* Initializing input shared memory interface */
    struct shmem_transfer_struct* input_sm_buff = calloc(1, sizeof(struct shmem_transfer_struct));
    if((config.cpi_size*dec)>=config.cal_size)
    {input_sm_buff->shared_memory_size = config.cpi_size*config.num_ch*dec*4*2+IQ_HEADER_LENGTH;}
    else
    {input_sm_buff->shared_memory_size = config.cal_size*config.num_ch*4*2+IQ_HEADER_LENGTH;}
=======

    /* Initializing input shared memory interface */
    struct shmem_transfer_struct *input_sm_buff = calloc(1, sizeof(struct shmem_transfer_struct));
    input_sm_buff->shared_memory_size = config.cpi_size * config.num_ch * dec * 4 * 2 + IQ_HEADER_LENGTH;
>>>>>>> 0262c891
    input_sm_buff->io_type = 1; // Input type

    strcpy(input_sm_buff->shared_memory_names[0], DECIMATOR_IN_SM_NAME_A);
    strcpy(input_sm_buff->shared_memory_names[1], DECIMATOR_IN_SM_NAME_B);
    strcpy(input_sm_buff->fw_ctr_fifo_name, DECIMATOR_IN_FW_FIFO);
    strcpy(input_sm_buff->bw_ctr_fifo_name, DECIMATOR_IN_BW_FIFO);

    int succ = init_in_sm_buffer(input_sm_buff);
    if (succ != 0) { FATAL_ERR("Input shared memory iniyialization failed") }
    else { log_info("Input shared memory interface succesfully initialized"); }

    /* Initializing output shared memory interface */
    struct shmem_transfer_struct *output_sm_buff = calloc(1, sizeof(struct shmem_transfer_struct));
    output_sm_buff->shared_memory_size = MAX_IQFRAME_PAYLOAD_SIZE * ch_no * 4 * 2 + IQ_HEADER_LENGTH;
    output_sm_buff->io_type = 0; // Output type
    output_sm_buff->drop_mode = drop_mode;
    strcpy(output_sm_buff->shared_memory_names[0], DECIMATOR_OUT_SM_NAME_A);
    strcpy(output_sm_buff->shared_memory_names[1], DECIMATOR_OUT_SM_NAME_B);
    strcpy(output_sm_buff->fw_ctr_fifo_name, DECIMATOR_OUT_FW_FIFO);
    strcpy(output_sm_buff->bw_ctr_fifo_name, DECIMATOR_OUT_BW_FIFO);

    succ = init_out_sm_buffer(output_sm_buff);
    if (succ != 0) { FATAL_ERR("Shared memory initialization failed") }
    else { log_info("Output shared memory interface succesfully initialized"); }

    size_t tap_size = config.tap_size;
    /* Allocating FIR filter data buffers */
#ifdef ARM_NEON
    if (ne10_init() != NE10_OK){FATAL_ERR("Ne10 initialization failed")}
        /* Initializing aligned FIR filter data buffers */
        ne10_float32_t* fir_input_buffer_i = malloc(config.cpi_size*dec*sizeof(ne10_float32_t));
        ne10_float32_t* fir_input_buffer_q = malloc(config.cpi_size*dec*sizeof(ne10_float32_t));
        CHK_MALLOC(fir_input_buffer_i)
        CHK_MALLOC(fir_input_buffer_q)

        ne10_float32_t* fir_output_buffer_i = malloc(config.cpi_size*sizeof(ne10_float32_t));
        ne10_float32_t* fir_output_buffer_q = malloc(config.cpi_size*sizeof(ne10_float32_t));
        CHK_MALLOC(fir_output_buffer_i)
        CHK_MALLOC(fir_output_buffer_q)

        ne10_float32_t* fir_coeffs  = malloc(tap_size*sizeof(ne10_float32_t));
        CHK_MALLOC(fir_coeffs)

        ne10_float32_t** fir_state_vectors= malloc(ch_no*2*sizeof(ne10_float32_t*));
        CHK_MALLOC(fir_state_vectors)

        ne10_fir_decimate_instance_f32_t * fir_cfgs = malloc(ch_no*2*sizeof(ne10_fir_decimate_instance_f32_t));
        ne10_uint16_t R = dec;
        ne10_uint32_t fir_blocksize=config.cpi_size*R;

        for(int m=0;m<ch_no*2;m++)
        {
            fir_state_vectors[m] = malloc((tap_size+fir_blocksize-1)*sizeof(ne10_float32_t));
            CHK_MALLOC(fir_state_vectors[m])

            if (ne10_fir_decimate_init_float(&fir_cfgs[m], tap_size, R, fir_coeffs, fir_state_vectors[m], fir_blocksize) != NE10_OK)
            {FATAL_ERR("Failed to initialise FIR instance structure")}
            else{log_info("FIR filter instance initialized");}
        }
#else // X86
    kfr_f32 *fir_input_buffer_i = kfr_allocate(config.cpi_size * dec * sizeof(kfr_f32));
    kfr_f32 *fir_input_buffer_q = kfr_allocate(config.cpi_size * dec * sizeof(kfr_f32));

    kfr_f32 *fir_output_buffer_i = kfr_allocate(config.cpi_size * dec * sizeof(kfr_f32));
    kfr_f32 *fir_output_buffer_q = kfr_allocate(config.cpi_size * dec * sizeof(kfr_f32));

    kfr_f32 *fir_coeffs = kfr_allocate(tap_size * sizeof(kfr_f32));
#endif

    /* Initialize Filter taps */
    FILE *fir_coeff_fd = fopen(FIR_COEFF, "r");
    if (fir_coeff_fd == NULL) {
        FATAL_ERR("Failed to open FIR coefficient file, exiting")
    } else {
        log_info("Sucessfully opened FIR coefficient file %s", FIR_COEFF);
    }
    int k = 0;
    while (fscanf(fir_coeff_fd, "%f", &fir_coeffs[k++]) != EOF);
    if (k - 1 == tap_size) {
        log_info("FIR filter coefficienrs are initialized, tap size: %d", k - 1);
    } else {
        FATAL_ERR("FIR filter coefficients initialization failed, exiting.")
    }

    /* Initializing FIR filter on X86-64*/
#ifndef ARM_NEON
    KFR_FILTER_F32 *fir_filter_plan = kfr_filter_create_fir_plan_f32(fir_coeffs, tap_size);
#endif
    uint64_t cpi_index = -1;
    void *frame_ptr;
    /* Main Processing loop*/
    while (!exit_flag) {

        // Acquire data buffer on the shared memory interface
        active_buff_ind_in = wait_buff_ready(input_sm_buff);
<<<<<<< HEAD
        if (active_buff_ind_in < 0 ){exit_flag = 1; break;}
        if (active_buff_ind_in == TERMINATE) {exit_flag = TERMINATE; break;}
        iq_header = (struct iq_header_struct*) input_sm_buff->shm_ptr[active_buff_ind_in];
		input_data_buffer = ((uint8_t *) input_sm_buff->shm_ptr[active_buff_ind_in] )+ IQ_HEADER_LENGTH/sizeof(uint8_t);
        CHK_SYNC_WORD(check_sync_word(iq_header));
        
        if (expected_frame_index == -1)
        {expected_frame_index = iq_header->daq_block_index;}

        if (expected_frame_index != iq_header->daq_block_index)
        {
            log_warn("Frame index missmatch. Expected %d <--> %d Received",expected_frame_index,iq_header->daq_block_index);
=======
        if (active_buff_ind_in < 0) {
            exit_flag = 1;
            break;
        }
        if (active_buff_ind_in == TERMINATE) {
            exit_flag = TERMINATE;
            break;
        }
        iq_header = (struct iq_header_struct *) input_sm_buff->shm_ptr[active_buff_ind_in];
        input_data_buffer =
                ((uint8_t *) input_sm_buff->shm_ptr[active_buff_ind_in]) + IQ_HEADER_LENGTH / sizeof(uint8_t);
        CHK_SYNC_WORD(check_sync_word(iq_header));

        if (expected_frame_index == -1) {
            expected_frame_index = iq_header->daq_block_index;
        }

        if (expected_frame_index != iq_header->daq_block_index) {
            log_warn("Frame index missmatch. Expected %d <--> %d Received", expected_frame_index,
                     iq_header->daq_block_index);
>>>>>>> 0262c891
            expected_frame_index = iq_header->daq_block_index;
        }
        expected_frame_index += dec;
        cpi_index++;

        /*Acquire buffer from the sink block*/
        active_buff_ind = wait_buff_free(output_sm_buff);
        switch (active_buff_ind) {
            case 0:
            case 1:
                log_trace("--> Frame received: type: %d, daq ind:[%d]", iq_header->frame_type,
                          iq_header->daq_block_index);
                frame_ptr = output_sm_buff->shm_ptr[active_buff_ind];
                float *output_data_buffer =
                        ((float *) output_sm_buff->shm_ptr[active_buff_ind]) + IQ_HEADER_LENGTH / sizeof(float);
                float * begin_of_data_buffer = output_data_buffer;
                /* Place IQ header into the output buffer*/
                memcpy(frame_ptr, iq_header, 1024);

                /* Update header fields */
<<<<<<< HEAD
                iq_header = (struct iq_header_struct*) frame_ptr;
=======
                iq_header = (struct iq_header_struct *) frame_ptr;
                iq_header->sampling_freq = iq_header->adc_sampling_freq / (uint64_t) dec;
                iq_header->cpi_length = (uint32_t) iq_header->cpi_length / dec;
>>>>>>> 0262c891
                iq_header->data_type = 3; // Data type is decimated IQ            
                iq_header->sample_bit_depth = 32; // Complex float 32
                iq_header->cpi_index = cpi_index;

<<<<<<< HEAD
                if (iq_header->frame_type==FRAME_TYPE_DATA)
                {
                    iq_header->sampling_freq = iq_header->adc_sampling_freq / (uint64_t) dec;
                    iq_header->cpi_length = (uint32_t) iq_header->cpi_length/dec; 
                
                    /* Perform filtering on data type frames*/
                    if (iq_header->cpi_length > 0)
                    {
                        if (filter_reset)
                            #ifdef ARM_NEON
                                {for(int m=0;m<ch_no*2;m++){memset(fir_state_vectors[m], 0, (tap_size+fir_blocksize-1)*sizeof(ne10_float32_t));}}
                            #else
                                log_warn("Filter reset is not yet implemented on X86 platform");
                            #endif
                        for(int ch_index=0;ch_index<iq_header->active_ant_chs;ch_index++)                    
                        {
                            #ifndef ARM_NEON
                                // For downsampling  - X86
                                int out_sample_index=0; 
                                int dec_index = 0; 
                            #endif
                            //De-interleaving input data
                            for(int sample_index=0; sample_index<iq_header->cpi_length*dec; sample_index++)
                            {
                                fir_input_buffer_i[sample_index] = (input_data_buffer[2*sample_index]-DC)/DC;   // I
                                fir_input_buffer_q[sample_index] = (input_data_buffer[2*sample_index+1]-DC)/DC; // Q
                            }
                            // Perform filtering
                            #ifdef ARM_NEON
                                for (int b = 0; b < iq_header->cpi_length*dec/fir_blocksize; b++)
                                {
                                    ne10_fir_decimate_float_c(&fir_cfgs[2*ch_index], fir_input_buffer_i + (b * fir_blocksize), fir_output_buffer_i + (b * config.cpi_size), fir_blocksize);
                                    ne10_fir_decimate_float_c(&fir_cfgs[2*ch_index+1], fir_input_buffer_q + (b * fir_blocksize), fir_output_buffer_q + (b * config.cpi_size), fir_blocksize);
                                }    
                            #else
                                kfr_filter_process_f32(fir_filter_plan, fir_output_buffer_i, fir_input_buffer_i, iq_header->cpi_length*dec);
                                kfr_filter_process_f32(fir_filter_plan, fir_output_buffer_q, fir_input_buffer_q, iq_header->cpi_length*dec);                        
                            #endif

                            //Re-interleave output data on ARM devices
                            #ifdef ARM_NEON
                                for(int sample_index=0; sample_index<iq_header->cpi_length; sample_index++)
                                {
                                    output_data_buffer[2*sample_index]   = fir_output_buffer_i[sample_index];
                                    output_data_buffer[2*sample_index+1] = fir_output_buffer_q[sample_index];
                                }
                            #else
                            //Downsample and re-interleave output data on X86
                                for(int sample_index=0; sample_index<iq_header->cpi_length*dec; sample_index++)
                                {
                                    dec_index  = (dec_index+1)%dec; // when zero the sample is forwarded
                                    if(dec_index==0)
                                    {
                                        output_data_buffer[out_sample_index]   = fir_output_buffer_i[sample_index];
                                        output_data_buffer[out_sample_index+1] = fir_output_buffer_q[sample_index];
                                        out_sample_index+=2;
                                    }
                                }                            
                            #endif
                            input_data_buffer  += 2*iq_header->cpi_length*dec;
                            output_data_buffer += 2*iq_header->cpi_length;
                        }                                     
                    }
                                }
                else if (iq_header->frame_type==FRAME_TYPE_CAL)
                {
                    iq_header->sampling_freq = iq_header->adc_sampling_freq;
                    iq_header->cpi_length = (uint32_t) iq_header->cpi_length;

                    /* Convert cint8 to cfloat32 without filtering and decimation on cal type frames*/
                    for(int sample_index=0; sample_index<iq_header->cpi_length*iq_header->active_ant_chs; sample_index++)
                        {
                            output_data_buffer[2*sample_index]   = (float)(input_data_buffer[2*sample_index]-DC)/DC;   // I
                            output_data_buffer[2*sample_index+1] = (float)(input_data_buffer[2*sample_index+1]-DC)/DC; // Q

                        }

=======
                /* Perform filtering (on data or cal frames)*/
                if (iq_header->cpi_length > 0) {
                    if (filter_reset)
#ifdef ARM_NEON
                        {for(int m=0;m<ch_no*2;m++){memset(fir_state_vectors[m], 0, (tap_size+fir_blocksize-1)*sizeof(ne10_float32_t));}}
#else
                        log_warn("Filter reset is not yet implemented on X86 platform");
#endif
                    for (int ch_index = 0; ch_index < iq_header->active_ant_chs; ch_index++) {
#ifndef ARM_NEON
                        // For downsampling  - X86
                        int out_sample_index = 0;
                        int dec_index = 0;
#endif
                        //De-interleaving input data
                        for (int sample_index = 0; sample_index < iq_header->cpi_length * dec; sample_index++) {
                            fir_input_buffer_i[sample_index] = (input_data_buffer[2 * sample_index] - DC) / 128;   // I
                            fir_input_buffer_q[sample_index] =
                                    (input_data_buffer[2 * sample_index + 1] - DC) / 128; // Q
                        }
                        // Perform filtering
#ifdef ARM_NEON
                        for (int b = 0; b < iq_header->cpi_length*dec/fir_blocksize; b++)
                            {
                                ne10_fir_decimate_float_c(&fir_cfgs[2*ch_index], fir_input_buffer_i + (b * fir_blocksize), fir_output_buffer_i + (b * config.cpi_size), fir_blocksize);
                                ne10_fir_decimate_float_c(&fir_cfgs[2*ch_index+1], fir_input_buffer_q + (b * fir_blocksize), fir_output_buffer_q + (b * config.cpi_size), fir_blocksize);
                            }
#else
                        kfr_filter_process_f32(fir_filter_plan, fir_output_buffer_i, fir_input_buffer_i,
                                               iq_header->cpi_length * dec);
                        kfr_filter_process_f32(fir_filter_plan, fir_output_buffer_q, fir_input_buffer_q,
                                               iq_header->cpi_length * dec);
#endif

                        //Re-interleave output data on ARM devices
#ifdef ARM_NEON
                        for(int sample_index=0; sample_index<iq_header->cpi_length; sample_index++)
                            {
                                output_data_buffer[2*sample_index]   = fir_output_buffer_i[sample_index];
                                output_data_buffer[2*sample_index+1] = fir_output_buffer_q[sample_index];
                            }
#else
                        //Downsample and re-interleave output data on X86
                        for (int sample_index = 0; sample_index < iq_header->cpi_length * dec; sample_index++) {
                            dec_index = (dec_index + 1) % dec; // when zero the sample is forwarded
                            if (dec_index == 0) {
                                output_data_buffer[out_sample_index] = fir_output_buffer_i[sample_index];
                                output_data_buffer[out_sample_index + 1] = fir_output_buffer_q[sample_index];
                                out_sample_index += 2;
                            }
                        }
#endif
                        input_data_buffer += 2 * iq_header->cpi_length * dec;
                        output_data_buffer += 2 * iq_header->cpi_length;

                    }
>>>>>>> 0262c891
                }
                log_trace("<--Transfering frame type: %d, daq ind:[%d]", iq_header->frame_type,
                          iq_header->daq_block_index);
                send_ctr_buff_ready(output_sm_buff, active_buff_ind);


                send_data(&netconf, begin_of_data_buffer, iq_header->cpi_length, sizeof(float) * 2);
                break;
            case 3:
                /* Frame drop*/
                break;
            default:
                log_error("Failed to acquire free buffer");
                exit_flag = 1;
        }
        send_ctr_buff_free(input_sm_buff, active_buff_ind_in);
    } // End of the main processing loop
    log_info("Exited main loop. Starting cleanup!");
    error_code_log(exit_flag);
    send_ctr_terminate(output_sm_buff);
    sleep(3);
    destory_sm_buffer(output_sm_buff);
    destory_sm_buffer(input_sm_buff);
    free(fir_input_buffer_i);
    free(fir_input_buffer_q);
    free(fir_output_buffer_i);
    free(fir_output_buffer_q);
    log_info("Decimator exited");
    return 0;
}
<|MERGE_RESOLUTION|>--- conflicted
+++ resolved
@@ -1,516 +1,402 @@
-/*
- * 
- * Description 
- * Implements FIR filter based decimator using the Ne10 library.
- *
- * Project : HeIMDALL DAQ Firmware
- * License : GNU GPL V3
- * Author  : Tamás Peto
- * 
- * Copyright (C) 2018-2021  Tamás Pető
- *
- * This program is free software: you can redistribute it and/or modify
- * it under the terms of the GNU General Public License as published by
- * the Free Software Foundation, either version 3 of the License, or
- * any later version.
- *
- * This program is distributed in the hope that it will be useful,
- * but WITHOUT ANY WARRANTY; without even the implied warranty of
- * MERCHANTABILITY or FITNESS FOR A PARTICULAR PURPOSE.  See the
- * GNU General Public License for more details.
- *
- * You should have received a copy of the GNU General Public License
- * along with this program.  If not, see <https://www.gnu.org/licenses/>.
- *
- */
-
-#include <stdio.h>
-#include <stdlib.h>
-#include <malloc.h>
-#include <unistd.h>
-#include <stdbool.h>
-#include <string.h>
-#include "log.h"
-#include "ini.h"
-#include "iq_header.h"
-#include "sh_mem_util.h"
-#include "rtl_daq.h"
-
-#ifdef ARM_NEON
-#include "NE10.h"
-#else
-
-#include <kfr/capi.h>
-#include "krakenudp.h"
-
-#endif
-
-#define DC 127.5
-#define INI_FNAME "daq_chain_config.ini"
-#define FIR_COEFF "_data_control/fir_coeffs.txt"
-#define FATAL_ERR(l) log_fatal(l); return -1;
-#define CHK_MALLOC(m) if(m==NULL){log_fatal("Malloc failed, exiting.."); return -1;
-
-
-
-
-
-/* 
- * This structure stores the configuration parameters, 
- * that are loaded from the ini file
- */
-typedef struct {
-    int num_ch;
-    int cpi_size;
-    int cal_size;
-    int decimation_ratio;
-    int en_filter_reset;
-    int tap_size;
-    int log_level;
-    const char * udp_addr;
-    uint16_t udp_port;
-} configuration;
-
-/*
- * Ini configuration parser callback function  
-*/
-<<<<<<< HEAD
-static int handler(void* conf_struct, const char* section, const char* name,
-                   const char* value)
-{
-    configuration* pconfig = (configuration*) conf_struct;
-    #define MATCH(s, n) strcmp(section, s) == 0 && strcmp(name, n) == 0
-    if (MATCH("hw", "num_ch")) 
-    {pconfig->num_ch = atoi(value);}
-    else if (MATCH("pre_processing", "cpi_size")) 
-    {pconfig->cpi_size = atoi(value);}
-    else if (MATCH("calibration", "corr_size")) 
-    {pconfig->cal_size = atoi(value);}
-    else if (MATCH("pre_processing", "decimation_ratio")) 
-    {pconfig->decimation_ratio = atoi(value);}
-    else if (MATCH("pre_processing", "en_filter_reset")) 
-    {pconfig->en_filter_reset = atoi(value);}
-    else if(MATCH("pre_processing", "fir_tap_size"))
-    {pconfig->tap_size = atoi(value);}
-    else if (MATCH("daq", "log_level")) 
-    {pconfig->log_level = atoi(value);}
-    else {return 0;  /* unknown section/name, error */}
-=======
-static int handler(void *conf_struct, const char *section, const char *name,
-                   const char *value) {
-    configuration *pconfig = (configuration *) conf_struct;
-#define MATCH(s, n) strcmp(section, s) == 0 && strcmp(name, n) == 0
-    if (MATCH("hw", "num_ch")) { pconfig->num_ch = atoi(value); }
-    else if (MATCH("pre_processing", "cpi_size")) { pconfig->cpi_size = atoi(value); }
-    else if (MATCH("pre_processing", "decimation_ratio")) { pconfig->decimation_ratio = atoi(value); }
-    else if (MATCH("pre_processing", "en_filter_reset")) { pconfig->en_filter_reset = atoi(value); }
-    else if (MATCH("pre_processing", "fir_tap_size")) { pconfig->tap_size = atoi(value); }
-    else if (MATCH("daq", "log_level")) { pconfig->log_level = atoi(value); }
-    else if (MATCH("decimate", "udp_addr"))
-    {
-        pconfig->udp_addr = strdup(value);
-    }
-    else if (MATCH("decimate", "udp_port"))
-    {
-        pconfig->udp_port = atoi(value);
-    }
-    else { return 0;  /* unknown section/name, error */}
->>>>>>> 0262c891
-    return 0;
-}
-
-int main(int argc, char **argv)
-/*
- *
- * Parameters:
- * -----------
- * argv[1]: Drop mode [int]
- * 
- */
-{
-    log_set_level(LOG_TRACE);
-    configuration config;
-    bool filter_reset;
-    uint32_t expected_frame_index = -1;
-    int ch_no, dec;
-    int exit_flag = 0;
-    int active_buff_ind = 0, active_buff_ind_in = 0;
-    bool drop_mode = true;
-
-    struct iq_header_struct *iq_header;
-    uint8_t *input_data_buffer;
-    /* Set drop mode from the command prompt*/
-    if (argc == 2) { drop_mode = atoi(argv[1]); }
-
-    /* Set parameters from the config file*/
-    if (ini_parse(INI_FNAME, handler, &config) < 0) { FATAL_ERR("Configuration could not be loaded, exiting ..") }
-
-    ch_no = config.num_ch;
-    dec = config.decimation_ratio;
-    filter_reset = (bool) config.en_filter_reset;
-    log_set_level(config.log_level);
-    log_info("Config succesfully loaded from %s", INI_FNAME);
-    log_info("Channel number: %d", ch_no);
-    log_info("Decimation ratio: %d", dec);
-    log_info("CPI size: %d", config.cpi_size);
-<<<<<<< HEAD
-    log_info("Calibration sample size : %d", config.cal_size);
-    
-                
-=======
-
-    netconf_t netconf;
-    if( !open_socket(&netconf, config.udp_addr, config.udp_port, "fir_decimate"))
-    {
-        log_warn("Something seems to have gone wrong when opening UDP port");
-    } else {
-        log_info("Connected to socket");
-    }
-
->>>>>>> 0262c891
-    /*
-    *-------------------------------------
-    *  Allocation and initialization
-    *-------------------------------------
-    */
-<<<<<<< HEAD
-    
-     /* Initializing input shared memory interface */
-    struct shmem_transfer_struct* input_sm_buff = calloc(1, sizeof(struct shmem_transfer_struct));
-    if((config.cpi_size*dec)>=config.cal_size)
-    {input_sm_buff->shared_memory_size = config.cpi_size*config.num_ch*dec*4*2+IQ_HEADER_LENGTH;}
-    else
-    {input_sm_buff->shared_memory_size = config.cal_size*config.num_ch*4*2+IQ_HEADER_LENGTH;}
-=======
-
-    /* Initializing input shared memory interface */
-    struct shmem_transfer_struct *input_sm_buff = calloc(1, sizeof(struct shmem_transfer_struct));
-    input_sm_buff->shared_memory_size = config.cpi_size * config.num_ch * dec * 4 * 2 + IQ_HEADER_LENGTH;
->>>>>>> 0262c891
-    input_sm_buff->io_type = 1; // Input type
-
-    strcpy(input_sm_buff->shared_memory_names[0], DECIMATOR_IN_SM_NAME_A);
-    strcpy(input_sm_buff->shared_memory_names[1], DECIMATOR_IN_SM_NAME_B);
-    strcpy(input_sm_buff->fw_ctr_fifo_name, DECIMATOR_IN_FW_FIFO);
-    strcpy(input_sm_buff->bw_ctr_fifo_name, DECIMATOR_IN_BW_FIFO);
-
-    int succ = init_in_sm_buffer(input_sm_buff);
-    if (succ != 0) { FATAL_ERR("Input shared memory iniyialization failed") }
-    else { log_info("Input shared memory interface succesfully initialized"); }
-
-    /* Initializing output shared memory interface */
-    struct shmem_transfer_struct *output_sm_buff = calloc(1, sizeof(struct shmem_transfer_struct));
-    output_sm_buff->shared_memory_size = MAX_IQFRAME_PAYLOAD_SIZE * ch_no * 4 * 2 + IQ_HEADER_LENGTH;
-    output_sm_buff->io_type = 0; // Output type
-    output_sm_buff->drop_mode = drop_mode;
-    strcpy(output_sm_buff->shared_memory_names[0], DECIMATOR_OUT_SM_NAME_A);
-    strcpy(output_sm_buff->shared_memory_names[1], DECIMATOR_OUT_SM_NAME_B);
-    strcpy(output_sm_buff->fw_ctr_fifo_name, DECIMATOR_OUT_FW_FIFO);
-    strcpy(output_sm_buff->bw_ctr_fifo_name, DECIMATOR_OUT_BW_FIFO);
-
-    succ = init_out_sm_buffer(output_sm_buff);
-    if (succ != 0) { FATAL_ERR("Shared memory initialization failed") }
-    else { log_info("Output shared memory interface succesfully initialized"); }
-
-    size_t tap_size = config.tap_size;
-    /* Allocating FIR filter data buffers */
-#ifdef ARM_NEON
-    if (ne10_init() != NE10_OK){FATAL_ERR("Ne10 initialization failed")}
-        /* Initializing aligned FIR filter data buffers */
-        ne10_float32_t* fir_input_buffer_i = malloc(config.cpi_size*dec*sizeof(ne10_float32_t));
-        ne10_float32_t* fir_input_buffer_q = malloc(config.cpi_size*dec*sizeof(ne10_float32_t));
-        CHK_MALLOC(fir_input_buffer_i)
-        CHK_MALLOC(fir_input_buffer_q)
-
-        ne10_float32_t* fir_output_buffer_i = malloc(config.cpi_size*sizeof(ne10_float32_t));
-        ne10_float32_t* fir_output_buffer_q = malloc(config.cpi_size*sizeof(ne10_float32_t));
-        CHK_MALLOC(fir_output_buffer_i)
-        CHK_MALLOC(fir_output_buffer_q)
-
-        ne10_float32_t* fir_coeffs  = malloc(tap_size*sizeof(ne10_float32_t));
-        CHK_MALLOC(fir_coeffs)
-
-        ne10_float32_t** fir_state_vectors= malloc(ch_no*2*sizeof(ne10_float32_t*));
-        CHK_MALLOC(fir_state_vectors)
-
-        ne10_fir_decimate_instance_f32_t * fir_cfgs = malloc(ch_no*2*sizeof(ne10_fir_decimate_instance_f32_t));
-        ne10_uint16_t R = dec;
-        ne10_uint32_t fir_blocksize=config.cpi_size*R;
-
-        for(int m=0;m<ch_no*2;m++)
-        {
-            fir_state_vectors[m] = malloc((tap_size+fir_blocksize-1)*sizeof(ne10_float32_t));
-            CHK_MALLOC(fir_state_vectors[m])
-
-            if (ne10_fir_decimate_init_float(&fir_cfgs[m], tap_size, R, fir_coeffs, fir_state_vectors[m], fir_blocksize) != NE10_OK)
-            {FATAL_ERR("Failed to initialise FIR instance structure")}
-            else{log_info("FIR filter instance initialized");}
-        }
-#else // X86
-    kfr_f32 *fir_input_buffer_i = kfr_allocate(config.cpi_size * dec * sizeof(kfr_f32));
-    kfr_f32 *fir_input_buffer_q = kfr_allocate(config.cpi_size * dec * sizeof(kfr_f32));
-
-    kfr_f32 *fir_output_buffer_i = kfr_allocate(config.cpi_size * dec * sizeof(kfr_f32));
-    kfr_f32 *fir_output_buffer_q = kfr_allocate(config.cpi_size * dec * sizeof(kfr_f32));
-
-    kfr_f32 *fir_coeffs = kfr_allocate(tap_size * sizeof(kfr_f32));
-#endif
-
-    /* Initialize Filter taps */
-    FILE *fir_coeff_fd = fopen(FIR_COEFF, "r");
-    if (fir_coeff_fd == NULL) {
-        FATAL_ERR("Failed to open FIR coefficient file, exiting")
-    } else {
-        log_info("Sucessfully opened FIR coefficient file %s", FIR_COEFF);
-    }
-    int k = 0;
-    while (fscanf(fir_coeff_fd, "%f", &fir_coeffs[k++]) != EOF);
-    if (k - 1 == tap_size) {
-        log_info("FIR filter coefficienrs are initialized, tap size: %d", k - 1);
-    } else {
-        FATAL_ERR("FIR filter coefficients initialization failed, exiting.")
-    }
-
-    /* Initializing FIR filter on X86-64*/
-#ifndef ARM_NEON
-    KFR_FILTER_F32 *fir_filter_plan = kfr_filter_create_fir_plan_f32(fir_coeffs, tap_size);
-#endif
-    uint64_t cpi_index = -1;
-    void *frame_ptr;
-    /* Main Processing loop*/
-    while (!exit_flag) {
-
-        // Acquire data buffer on the shared memory interface
-        active_buff_ind_in = wait_buff_ready(input_sm_buff);
-<<<<<<< HEAD
-        if (active_buff_ind_in < 0 ){exit_flag = 1; break;}
-        if (active_buff_ind_in == TERMINATE) {exit_flag = TERMINATE; break;}
-        iq_header = (struct iq_header_struct*) input_sm_buff->shm_ptr[active_buff_ind_in];
-		input_data_buffer = ((uint8_t *) input_sm_buff->shm_ptr[active_buff_ind_in] )+ IQ_HEADER_LENGTH/sizeof(uint8_t);
-        CHK_SYNC_WORD(check_sync_word(iq_header));
-        
-        if (expected_frame_index == -1)
-        {expected_frame_index = iq_header->daq_block_index;}
-
-        if (expected_frame_index != iq_header->daq_block_index)
-        {
-            log_warn("Frame index missmatch. Expected %d <--> %d Received",expected_frame_index,iq_header->daq_block_index);
-=======
-        if (active_buff_ind_in < 0) {
-            exit_flag = 1;
-            break;
-        }
-        if (active_buff_ind_in == TERMINATE) {
-            exit_flag = TERMINATE;
-            break;
-        }
-        iq_header = (struct iq_header_struct *) input_sm_buff->shm_ptr[active_buff_ind_in];
-        input_data_buffer =
-                ((uint8_t *) input_sm_buff->shm_ptr[active_buff_ind_in]) + IQ_HEADER_LENGTH / sizeof(uint8_t);
-        CHK_SYNC_WORD(check_sync_word(iq_header));
-
-        if (expected_frame_index == -1) {
-            expected_frame_index = iq_header->daq_block_index;
-        }
-
-        if (expected_frame_index != iq_header->daq_block_index) {
-            log_warn("Frame index missmatch. Expected %d <--> %d Received", expected_frame_index,
-                     iq_header->daq_block_index);
->>>>>>> 0262c891
-            expected_frame_index = iq_header->daq_block_index;
-        }
-        expected_frame_index += dec;
-        cpi_index++;
-
-        /*Acquire buffer from the sink block*/
-        active_buff_ind = wait_buff_free(output_sm_buff);
-        switch (active_buff_ind) {
-            case 0:
-            case 1:
-                log_trace("--> Frame received: type: %d, daq ind:[%d]", iq_header->frame_type,
-                          iq_header->daq_block_index);
-                frame_ptr = output_sm_buff->shm_ptr[active_buff_ind];
-                float *output_data_buffer =
-                        ((float *) output_sm_buff->shm_ptr[active_buff_ind]) + IQ_HEADER_LENGTH / sizeof(float);
-                float * begin_of_data_buffer = output_data_buffer;
-                /* Place IQ header into the output buffer*/
-                memcpy(frame_ptr, iq_header, 1024);
-
-                /* Update header fields */
-<<<<<<< HEAD
-                iq_header = (struct iq_header_struct*) frame_ptr;
-=======
-                iq_header = (struct iq_header_struct *) frame_ptr;
-                iq_header->sampling_freq = iq_header->adc_sampling_freq / (uint64_t) dec;
-                iq_header->cpi_length = (uint32_t) iq_header->cpi_length / dec;
->>>>>>> 0262c891
-                iq_header->data_type = 3; // Data type is decimated IQ            
-                iq_header->sample_bit_depth = 32; // Complex float 32
-                iq_header->cpi_index = cpi_index;
-
-<<<<<<< HEAD
-                if (iq_header->frame_type==FRAME_TYPE_DATA)
-                {
-                    iq_header->sampling_freq = iq_header->adc_sampling_freq / (uint64_t) dec;
-                    iq_header->cpi_length = (uint32_t) iq_header->cpi_length/dec; 
-                
-                    /* Perform filtering on data type frames*/
-                    if (iq_header->cpi_length > 0)
-                    {
-                        if (filter_reset)
-                            #ifdef ARM_NEON
-                                {for(int m=0;m<ch_no*2;m++){memset(fir_state_vectors[m], 0, (tap_size+fir_blocksize-1)*sizeof(ne10_float32_t));}}
-                            #else
-                                log_warn("Filter reset is not yet implemented on X86 platform");
-                            #endif
-                        for(int ch_index=0;ch_index<iq_header->active_ant_chs;ch_index++)                    
-                        {
-                            #ifndef ARM_NEON
-                                // For downsampling  - X86
-                                int out_sample_index=0; 
-                                int dec_index = 0; 
-                            #endif
-                            //De-interleaving input data
-                            for(int sample_index=0; sample_index<iq_header->cpi_length*dec; sample_index++)
-                            {
-                                fir_input_buffer_i[sample_index] = (input_data_buffer[2*sample_index]-DC)/DC;   // I
-                                fir_input_buffer_q[sample_index] = (input_data_buffer[2*sample_index+1]-DC)/DC; // Q
-                            }
-                            // Perform filtering
-                            #ifdef ARM_NEON
-                                for (int b = 0; b < iq_header->cpi_length*dec/fir_blocksize; b++)
-                                {
-                                    ne10_fir_decimate_float_c(&fir_cfgs[2*ch_index], fir_input_buffer_i + (b * fir_blocksize), fir_output_buffer_i + (b * config.cpi_size), fir_blocksize);
-                                    ne10_fir_decimate_float_c(&fir_cfgs[2*ch_index+1], fir_input_buffer_q + (b * fir_blocksize), fir_output_buffer_q + (b * config.cpi_size), fir_blocksize);
-                                }    
-                            #else
-                                kfr_filter_process_f32(fir_filter_plan, fir_output_buffer_i, fir_input_buffer_i, iq_header->cpi_length*dec);
-                                kfr_filter_process_f32(fir_filter_plan, fir_output_buffer_q, fir_input_buffer_q, iq_header->cpi_length*dec);                        
-                            #endif
-
-                            //Re-interleave output data on ARM devices
-                            #ifdef ARM_NEON
-                                for(int sample_index=0; sample_index<iq_header->cpi_length; sample_index++)
-                                {
-                                    output_data_buffer[2*sample_index]   = fir_output_buffer_i[sample_index];
-                                    output_data_buffer[2*sample_index+1] = fir_output_buffer_q[sample_index];
-                                }
-                            #else
-                            //Downsample and re-interleave output data on X86
-                                for(int sample_index=0; sample_index<iq_header->cpi_length*dec; sample_index++)
-                                {
-                                    dec_index  = (dec_index+1)%dec; // when zero the sample is forwarded
-                                    if(dec_index==0)
-                                    {
-                                        output_data_buffer[out_sample_index]   = fir_output_buffer_i[sample_index];
-                                        output_data_buffer[out_sample_index+1] = fir_output_buffer_q[sample_index];
-                                        out_sample_index+=2;
-                                    }
-                                }                            
-                            #endif
-                            input_data_buffer  += 2*iq_header->cpi_length*dec;
-                            output_data_buffer += 2*iq_header->cpi_length;
-                        }                                     
-                    }
-                                }
-                else if (iq_header->frame_type==FRAME_TYPE_CAL)
-                {
-                    iq_header->sampling_freq = iq_header->adc_sampling_freq;
-                    iq_header->cpi_length = (uint32_t) iq_header->cpi_length;
-
-                    /* Convert cint8 to cfloat32 without filtering and decimation on cal type frames*/
-                    for(int sample_index=0; sample_index<iq_header->cpi_length*iq_header->active_ant_chs; sample_index++)
-                        {
-                            output_data_buffer[2*sample_index]   = (float)(input_data_buffer[2*sample_index]-DC)/DC;   // I
-                            output_data_buffer[2*sample_index+1] = (float)(input_data_buffer[2*sample_index+1]-DC)/DC; // Q
-
-                        }
-
-=======
-                /* Perform filtering (on data or cal frames)*/
-                if (iq_header->cpi_length > 0) {
-                    if (filter_reset)
-#ifdef ARM_NEON
-                        {for(int m=0;m<ch_no*2;m++){memset(fir_state_vectors[m], 0, (tap_size+fir_blocksize-1)*sizeof(ne10_float32_t));}}
-#else
-                        log_warn("Filter reset is not yet implemented on X86 platform");
-#endif
-                    for (int ch_index = 0; ch_index < iq_header->active_ant_chs; ch_index++) {
-#ifndef ARM_NEON
-                        // For downsampling  - X86
-                        int out_sample_index = 0;
-                        int dec_index = 0;
-#endif
-                        //De-interleaving input data
-                        for (int sample_index = 0; sample_index < iq_header->cpi_length * dec; sample_index++) {
-                            fir_input_buffer_i[sample_index] = (input_data_buffer[2 * sample_index] - DC) / 128;   // I
-                            fir_input_buffer_q[sample_index] =
-                                    (input_data_buffer[2 * sample_index + 1] - DC) / 128; // Q
-                        }
-                        // Perform filtering
-#ifdef ARM_NEON
-                        for (int b = 0; b < iq_header->cpi_length*dec/fir_blocksize; b++)
-                            {
-                                ne10_fir_decimate_float_c(&fir_cfgs[2*ch_index], fir_input_buffer_i + (b * fir_blocksize), fir_output_buffer_i + (b * config.cpi_size), fir_blocksize);
-                                ne10_fir_decimate_float_c(&fir_cfgs[2*ch_index+1], fir_input_buffer_q + (b * fir_blocksize), fir_output_buffer_q + (b * config.cpi_size), fir_blocksize);
-                            }
-#else
-                        kfr_filter_process_f32(fir_filter_plan, fir_output_buffer_i, fir_input_buffer_i,
-                                               iq_header->cpi_length * dec);
-                        kfr_filter_process_f32(fir_filter_plan, fir_output_buffer_q, fir_input_buffer_q,
-                                               iq_header->cpi_length * dec);
-#endif
-
-                        //Re-interleave output data on ARM devices
-#ifdef ARM_NEON
-                        for(int sample_index=0; sample_index<iq_header->cpi_length; sample_index++)
-                            {
-                                output_data_buffer[2*sample_index]   = fir_output_buffer_i[sample_index];
-                                output_data_buffer[2*sample_index+1] = fir_output_buffer_q[sample_index];
-                            }
-#else
-                        //Downsample and re-interleave output data on X86
-                        for (int sample_index = 0; sample_index < iq_header->cpi_length * dec; sample_index++) {
-                            dec_index = (dec_index + 1) % dec; // when zero the sample is forwarded
-                            if (dec_index == 0) {
-                                output_data_buffer[out_sample_index] = fir_output_buffer_i[sample_index];
-                                output_data_buffer[out_sample_index + 1] = fir_output_buffer_q[sample_index];
-                                out_sample_index += 2;
-                            }
-                        }
-#endif
-                        input_data_buffer += 2 * iq_header->cpi_length * dec;
-                        output_data_buffer += 2 * iq_header->cpi_length;
-
-                    }
->>>>>>> 0262c891
-                }
-                log_trace("<--Transfering frame type: %d, daq ind:[%d]", iq_header->frame_type,
-                          iq_header->daq_block_index);
-                send_ctr_buff_ready(output_sm_buff, active_buff_ind);
-
-
-                send_data(&netconf, begin_of_data_buffer, iq_header->cpi_length, sizeof(float) * 2);
-                break;
-            case 3:
-                /* Frame drop*/
-                break;
-            default:
-                log_error("Failed to acquire free buffer");
-                exit_flag = 1;
-        }
-        send_ctr_buff_free(input_sm_buff, active_buff_ind_in);
-    } // End of the main processing loop
-    log_info("Exited main loop. Starting cleanup!");
-    error_code_log(exit_flag);
-    send_ctr_terminate(output_sm_buff);
-    sleep(3);
-    destory_sm_buffer(output_sm_buff);
-    destory_sm_buffer(input_sm_buff);
-    free(fir_input_buffer_i);
-    free(fir_input_buffer_q);
-    free(fir_output_buffer_i);
-    free(fir_output_buffer_q);
-    log_info("Decimator exited");
-    return 0;
-}
+/*
+ * 
+ * Description 
+ * Implements FIR filter based decimator using the Ne10 library.
+ *
+ * Project : HeIMDALL DAQ Firmware
+ * License : GNU GPL V3
+ * Author  : Tamás Peto
+ * 
+ * Copyright (C) 2018-2021  Tamás Pető
+ *
+ * This program is free software: you can redistribute it and/or modify
+ * it under the terms of the GNU General Public License as published by
+ * the Free Software Foundation, either version 3 of the License, or
+ * any later version.
+ *
+ * This program is distributed in the hope that it will be useful,
+ * but WITHOUT ANY WARRANTY; without even the implied warranty of
+ * MERCHANTABILITY or FITNESS FOR A PARTICULAR PURPOSE.  See the
+ * GNU General Public License for more details.
+ *
+ * You should have received a copy of the GNU General Public License
+ * along with this program.  If not, see <https://www.gnu.org/licenses/>.
+ *
+ */
+
+#include <stdio.h>
+#include <stdlib.h>
+#include <malloc.h>
+#include <unistd.h>
+#include <stdbool.h>
+#include <string.h>
+#include "log.h"
+#include "ini.h"
+#include "iq_header.h"
+#include "sh_mem_util.h"
+#include "rtl_daq.h"
+
+#ifdef ARM_NEON
+#include "NE10.h"
+#else
+#include <kfr/capi.h>
+#include "krakenudp.h"
+
+#endif
+
+#define DC 127.5
+#define INI_FNAME "daq_chain_config.ini"
+#define FIR_COEFF "_data_control/fir_coeffs.txt"
+#define FATAL_ERR(l) log_fatal(l); return -1;
+#define CHK_MALLOC(m) if(m==NULL){log_fatal("Malloc failed, exiting.."); return -1;}
+/* 
+ * This structure stores the configuration parameters, 
+ * that are loaded from the ini file
+ */ 
+typedef struct
+{
+    int num_ch;
+    int cpi_size;
+    int cal_size;
+    int decimation_ratio;
+    int en_filter_reset;
+    int tap_size;
+    int log_level;
+    const char * udp_addr;
+    uint16_t udp_port;
+} configuration;
+
+/*
+ * Ini configuration parser callback function  
+*/
+static int handler(void* conf_struct, const char* section, const char* name,
+                   const char* value)
+{
+    configuration* pconfig = (configuration*) conf_struct;
+    #define MATCH(s, n) strcmp(section, s) == 0 && strcmp(name, n) == 0
+    if (MATCH("hw", "num_ch")) 
+    {pconfig->num_ch = atoi(value);}
+    else if (MATCH("pre_processing", "cpi_size")) 
+    {pconfig->cpi_size = atoi(value);}
+    else if (MATCH("calibration", "corr_size")) 
+    {pconfig->cal_size = atoi(value);}
+    else if (MATCH("pre_processing", "decimation_ratio")) 
+    {pconfig->decimation_ratio = atoi(value);}
+    else if (MATCH("pre_processing", "en_filter_reset")) 
+    {pconfig->en_filter_reset = atoi(value);}
+    else if(MATCH("pre_processing", "fir_tap_size"))
+    {pconfig->tap_size = atoi(value);}
+    else if (MATCH("daq", "log_level")) 
+    {pconfig->log_level = atoi(value);}
+    else if (MATCH("decimate", "udp_addr"))
+    {
+        pconfig->udp_addr = strdup(value);
+    }
+    else if (MATCH("decimate", "udp_port"))
+    {
+        pconfig->udp_port = atoi(value);
+    }
+    else {return 0;  /* unknown section/name, error */}
+    return 0;
+}
+int main(int argc, char **argv)
+/*
+ *
+ * Parameters:
+ * -----------
+ * argv[1]: Drop mode [int]
+ * 
+ */
+{
+    log_set_level(LOG_TRACE);
+    configuration config;
+    bool filter_reset;
+    uint32_t expected_frame_index = -1;
+    int ch_no, dec;
+    int exit_flag = 0;
+    int active_buff_ind = 0, active_buff_ind_in = 0;
+    bool drop_mode = true;
+    
+    struct iq_header_struct *iq_header;
+    uint8_t *input_data_buffer;
+    /* Set drop mode from the command prompt*/    
+    if (argc == 2) { drop_mode = atoi(argv[1]); }
+    
+    /* Set parameters from the config file*/
+    if (ini_parse(INI_FNAME, handler, &config) < 0) {FATAL_ERR("Configuration could not be loaded, exiting ..")}
+    
+    ch_no = config.num_ch;
+    dec = config.decimation_ratio;
+    filter_reset = (bool) config.en_filter_reset;
+    log_set_level(config.log_level); 
+    log_info("Config succesfully loaded from %s",INI_FNAME);
+    log_info("Channel number: %d", ch_no);
+    log_info("Decimation ratio: %d",dec);
+    log_info("CPI size: %d", config.cpi_size);
+    log_info("Calibration sample size : %d", config.cal_size);
+    
+    netconf_t netconf;
+    if( !open_socket(&netconf, config.udp_addr, config.udp_port, "fir_decimate"))
+    {
+        log_warn("Something seems to have gone wrong when opening UDP port");
+    } else {
+        log_info("Connected to socket");
+    }
+                
+    /*
+    *-------------------------------------
+    *  Allocation and initialization
+    *-------------------------------------
+    */
+    
+     /* Initializing input shared memory interface */
+    struct shmem_transfer_struct* input_sm_buff = calloc(1, sizeof(struct shmem_transfer_struct));
+    if((config.cpi_size*dec)>=config.cal_size)
+    {input_sm_buff->shared_memory_size = config.cpi_size*config.num_ch*dec*4*2+IQ_HEADER_LENGTH;}
+    else
+    {input_sm_buff->shared_memory_size = config.cal_size*config.num_ch*4*2+IQ_HEADER_LENGTH;}
+    input_sm_buff->io_type = 1; // Input type
+    
+    strcpy(input_sm_buff->shared_memory_names[0], DECIMATOR_IN_SM_NAME_A);
+    strcpy(input_sm_buff->shared_memory_names[1], DECIMATOR_IN_SM_NAME_B);
+    strcpy(input_sm_buff->fw_ctr_fifo_name, DECIMATOR_IN_FW_FIFO);
+    strcpy(input_sm_buff->bw_ctr_fifo_name, DECIMATOR_IN_BW_FIFO);
+    
+    int succ = init_in_sm_buffer(input_sm_buff);
+    if (succ !=0) {FATAL_ERR("Input shared memory iniyialization failed")}
+    else{log_info("Input shared memory interface succesfully initialized");}
+    
+    /* Initializing output shared memory interface */
+    struct shmem_transfer_struct* output_sm_buff = calloc(1, sizeof(struct shmem_transfer_struct));
+    output_sm_buff->shared_memory_size = MAX_IQFRAME_PAYLOAD_SIZE*ch_no*4*2+IQ_HEADER_LENGTH;         
+    output_sm_buff->io_type = 0; // Output type
+    output_sm_buff->drop_mode = drop_mode;
+    strcpy(output_sm_buff->shared_memory_names[0], DECIMATOR_OUT_SM_NAME_A);
+    strcpy(output_sm_buff->shared_memory_names[1], DECIMATOR_OUT_SM_NAME_B);
+    strcpy(output_sm_buff->fw_ctr_fifo_name, DECIMATOR_OUT_FW_FIFO);
+    strcpy(output_sm_buff->bw_ctr_fifo_name, DECIMATOR_OUT_BW_FIFO);
+
+    succ = init_out_sm_buffer(output_sm_buff);
+    if(succ !=0){FATAL_ERR("Shared memory initialization failed")}
+    else{log_info("Output shared memory interface succesfully initialized");}
+
+    size_t tap_size = config.tap_size;
+    /* Allocating FIR filter data buffers */
+    #ifdef ARM_NEON
+        if (ne10_init() != NE10_OK){FATAL_ERR("Ne10 initialization failed")}	
+        /* Initializing aligned FIR filter data buffers */
+        ne10_float32_t* fir_input_buffer_i = malloc(config.cpi_size*dec*sizeof(ne10_float32_t));
+        ne10_float32_t* fir_input_buffer_q = malloc(config.cpi_size*dec*sizeof(ne10_float32_t));
+        CHK_MALLOC(fir_input_buffer_i)
+        CHK_MALLOC(fir_input_buffer_q)
+
+        ne10_float32_t* fir_output_buffer_i = malloc(config.cpi_size*sizeof(ne10_float32_t));
+        ne10_float32_t* fir_output_buffer_q = malloc(config.cpi_size*sizeof(ne10_float32_t));
+        CHK_MALLOC(fir_output_buffer_i)
+        CHK_MALLOC(fir_output_buffer_q)
+
+        ne10_float32_t* fir_coeffs  = malloc(tap_size*sizeof(ne10_float32_t));
+        CHK_MALLOC(fir_coeffs)
+
+        ne10_float32_t** fir_state_vectors= malloc(ch_no*2*sizeof(ne10_float32_t*));
+        CHK_MALLOC(fir_state_vectors)
+
+        ne10_fir_decimate_instance_f32_t * fir_cfgs = malloc(ch_no*2*sizeof(ne10_fir_decimate_instance_f32_t));
+        ne10_uint16_t R = dec;
+        ne10_uint32_t fir_blocksize=config.cpi_size*R;
+
+        for(int m=0;m<ch_no*2;m++)
+        {
+            fir_state_vectors[m] = malloc((tap_size+fir_blocksize-1)*sizeof(ne10_float32_t));
+            CHK_MALLOC(fir_state_vectors[m])
+
+            if (ne10_fir_decimate_init_float(&fir_cfgs[m], tap_size, R, fir_coeffs, fir_state_vectors[m], fir_blocksize) != NE10_OK)
+            {FATAL_ERR("Failed to initialise FIR instance structure")}
+            else{log_info("FIR filter instance initialized");}
+        }
+    #else // X86                 
+        kfr_f32* fir_input_buffer_i = kfr_allocate(config.cpi_size*dec*sizeof(kfr_f32));
+        kfr_f32* fir_input_buffer_q = kfr_allocate(config.cpi_size*dec*sizeof(kfr_f32));
+
+        kfr_f32* fir_output_buffer_i = kfr_allocate(config.cpi_size*dec*sizeof(kfr_f32));
+        kfr_f32* fir_output_buffer_q = kfr_allocate(config.cpi_size*dec*sizeof(kfr_f32));
+        
+        kfr_f32* fir_coeffs   = kfr_allocate(tap_size*sizeof(kfr_f32));
+    #endif
+
+    /* Initialize Filter taps */
+    FILE * fir_coeff_fd =fopen(FIR_COEFF, "r");
+    if (fir_coeff_fd == NULL) {
+        FATAL_ERR("Failed to open FIR coefficient file, exiting")
+    } else {
+        log_info("Sucessfully opened FIR coefficient file %s", FIR_COEFF);
+    }
+    int k=0;
+    while (fscanf(fir_coeff_fd, "%f", &fir_coeffs[k++]) != EOF);
+    if (k-1==tap_size){log_info("FIR filter coefficienrs are initialized, tap size: %d",k-1);}
+    else{FATAL_ERR("FIR filter coefficients initialization failed")}
+    
+    /* Initializing FIR filter on X86-64*/
+    #ifndef ARM_NEON
+        KFR_FILTER_F32* fir_filter_plan = kfr_filter_create_fir_plan_f32(fir_coeffs, tap_size);
+    #endif
+    uint64_t cpi_index=-1;
+    void* frame_ptr;
+	/* Main Processing loop*/
+	while(!exit_flag){
+		
+        // Acquire data buffer on the shared memory interface
+        active_buff_ind_in = wait_buff_ready(input_sm_buff);
+        if (active_buff_ind_in < 0) {
+            exit_flag = 1;
+            break;
+        }
+        if (active_buff_ind_in == TERMINATE) {
+            exit_flag = TERMINATE;
+            break;
+        }
+        iq_header = (struct iq_header_struct*) input_sm_buff->shm_ptr[active_buff_ind_in];
+        input_data_buffer =
+                ((uint8_t *) input_sm_buff->shm_ptr[active_buff_ind_in]) + IQ_HEADER_LENGTH / sizeof(uint8_t);
+        CHK_SYNC_WORD(check_sync_word(iq_header));        
+        
+        if (expected_frame_index == -1) {
+            expected_frame_index = iq_header->daq_block_index;
+        }
+
+        if (expected_frame_index != iq_header->daq_block_index) {
+            log_warn("Frame index missmatch. Expected %d <--> %d Received", expected_frame_index,
+                     iq_header->daq_block_index);
+            expected_frame_index = iq_header->daq_block_index;
+        }
+        expected_frame_index += dec;
+        cpi_index ++;
+        
+        /*Acquire buffer from the sink block*/
+        active_buff_ind = wait_buff_free(output_sm_buff);        
+        switch (active_buff_ind) {
+        	case 0:
+        	case 1:
+                log_trace("--> Frame received: type: %d, daq ind:[%d]", iq_header->frame_type,
+                          iq_header->daq_block_index);
+                frame_ptr = output_sm_buff->shm_ptr[active_buff_ind];
+                float *output_data_buffer =
+                        ((float *) output_sm_buff->shm_ptr[active_buff_ind]) + IQ_HEADER_LENGTH / sizeof(float);
+                float * begin_of_data_buffer = output_data_buffer;
+                /* Place IQ header into the output buffer*/
+                memcpy(frame_ptr, iq_header,1024);                
+
+                /* Update header fields */
+                iq_header = (struct iq_header_struct*) frame_ptr;                       
+                iq_header->sampling_freq = iq_header->adc_sampling_freq / (uint64_t) dec;            
+                iq_header->cpi_length = (uint32_t) iq_header->cpi_length/dec; 
+                iq_header->data_type = 3; // Data type is decimated IQ            
+                iq_header->sample_bit_depth = 32; // Complex float 32
+                iq_header->cpi_index = cpi_index;
+                
+                if (iq_header->frame_type==FRAME_TYPE_DATA)
+                {
+                    iq_header->sampling_freq = iq_header->adc_sampling_freq / (uint64_t) dec;
+                    iq_header->cpi_length = (uint32_t) iq_header->cpi_length/dec; 
+                
+                    /* Perform filtering on data type frames*/
+                if (iq_header->cpi_length > 0)
+                {
+                    if (filter_reset)
+                        #ifdef ARM_NEON
+                            {for(int m=0;m<ch_no*2;m++){memset(fir_state_vectors[m], 0, (tap_size+fir_blocksize-1)*sizeof(ne10_float32_t));}}
+                        #else
+                            log_warn("Filter reset is not yet implemented on X86 platform");
+                        #endif
+                    for (int ch_index = 0; ch_index < iq_header->active_ant_chs; ch_index++) {
+                        #ifndef ARM_NEON
+                            // For downsampling  - X86
+                            int out_sample_index=0; 
+                            int dec_index = 0; 
+                        #endif
+                        //De-interleaving input data
+                            for(int sample_index=0; sample_index<iq_header->cpi_length*dec; sample_index++)
+                            {
+                                fir_input_buffer_i[sample_index] = (input_data_buffer[2*sample_index]-DC)/DC;   // I
+                                fir_input_buffer_q[sample_index] = (input_data_buffer[2*sample_index+1]-DC)/DC; // Q
+                        }
+                        // Perform filtering
+                        #ifdef ARM_NEON
+                            for (int b = 0; b < iq_header->cpi_length*dec/fir_blocksize; b++)
+                            {
+                                ne10_fir_decimate_float_c(&fir_cfgs[2*ch_index], fir_input_buffer_i + (b * fir_blocksize), fir_output_buffer_i + (b * config.cpi_size), fir_blocksize);
+                                ne10_fir_decimate_float_c(&fir_cfgs[2*ch_index+1], fir_input_buffer_q + (b * fir_blocksize), fir_output_buffer_q + (b * config.cpi_size), fir_blocksize);
+                            }    
+                        #else
+                        kfr_filter_process_f32(fir_filter_plan, fir_output_buffer_i, fir_input_buffer_i,
+                                               iq_header->cpi_length * dec);
+                        kfr_filter_process_f32(fir_filter_plan, fir_output_buffer_q, fir_input_buffer_q,
+                                               iq_header->cpi_length * dec);
+                        #endif
+
+                        //Re-interleave output data on ARM devices
+                        #ifdef ARM_NEON
+                            for(int sample_index=0; sample_index<iq_header->cpi_length; sample_index++)
+                            {
+                                output_data_buffer[2*sample_index]   = fir_output_buffer_i[sample_index];
+                                output_data_buffer[2*sample_index+1] = fir_output_buffer_q[sample_index];
+                            }
+                        #else
+                        //Downsample and re-interleave output data on X86
+                        for (int sample_index = 0; sample_index < iq_header->cpi_length * dec; sample_index++) {
+                                dec_index  = (dec_index+1)%dec; // when zero the sample is forwarded
+                            if (dec_index == 0) {
+                                    output_data_buffer[out_sample_index]   = fir_output_buffer_i[sample_index];
+                                    output_data_buffer[out_sample_index+1] = fir_output_buffer_q[sample_index];
+                                    out_sample_index+=2;
+                                }
+                            }                            
+                        #endif
+                        input_data_buffer  += 2*iq_header->cpi_length*dec;
+                        output_data_buffer += 2*iq_header->cpi_length;
+                    }                                     
+                    }
+                                }
+                else if (iq_header->frame_type==FRAME_TYPE_CAL)
+                {
+                    iq_header->sampling_freq = iq_header->adc_sampling_freq;
+                    iq_header->cpi_length = (uint32_t) iq_header->cpi_length;
+
+                    /* Convert cint8 to cfloat32 without filtering and decimation on cal type frames*/
+                    for(int sample_index=0; sample_index<iq_header->cpi_length*iq_header->active_ant_chs; sample_index++)
+                        {
+                            output_data_buffer[2*sample_index]   = (float)(input_data_buffer[2*sample_index]-DC)/DC;   // I
+                            output_data_buffer[2*sample_index+1] = (float)(input_data_buffer[2*sample_index+1]-DC)/DC; // Q
+
+                        }
+
+                }
+                log_trace("<--Transfering frame type: %d, daq ind:[%d]", iq_header->frame_type,
+                          iq_header->daq_block_index);
+                send_ctr_buff_ready(output_sm_buff, active_buff_ind);                
+
+
+                send_data(&netconf, begin_of_data_buffer, iq_header->cpi_length, sizeof(float) * 2);
+                break;
+        	case 3:
+            	/* Frame drop*/
+            	break;
+            default:
+            	log_error("Failed to acquire free buffer");
+            	exit_flag = 1;
+        }
+        send_ctr_buff_free(input_sm_buff, active_buff_ind_in);
+    } // End of the main processing loop
+    log_info("Exited main loop. Starting cleanup!");
+    error_code_log(exit_flag);
+    send_ctr_terminate(output_sm_buff);
+    sleep(3);    
+    destory_sm_buffer(output_sm_buff);
+    destory_sm_buffer(input_sm_buff);
+    free(fir_input_buffer_i);
+    free(fir_input_buffer_q);
+    free(fir_output_buffer_i);
+    free(fir_output_buffer_q);
+    log_info("Decimator exited");
+    return 0;
+}