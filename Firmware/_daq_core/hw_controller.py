--- conflicted
+++ resolved
@@ -1,11 +1,11 @@
-"""
-    Hardware Controller Module
-
-    Project  : HeIMDALL DAQ Firmware
+"""    
+    Hardware Controller Module 
+
+    Project  : HeIMDALL DAQ Firmware 
     Author   : Tamás Pető
     RF front : R820T compatible, For ADPIS dedicated IQ modulator is required
     License  : GNU GPL V3
-
+        
    This program is free software: you can redistribute it and/or modify
    it under the terms of the GNU General Public License as published by
    the Free Software Foundation, either version 3 of the License, or
@@ -35,19 +35,12 @@
 ctr_request_condition = threading.Condition()
 
 class HWC():
-<<<<<<< HEAD
     
     def __init__(self):                 
         
         logging.basicConfig(level=10)
         self.logger = logging.getLogger(__name__)
         self.log_level=0 # Set from the ini file        
-=======
-
-    def __init__(self):
-
-        self.log_level=0 # Set from the ini file
->>>>>>> 0262c891
         self.rcf_name = "_data_control/rec_control_fifo"
         self.sqcf_name = "_data_control/squelch_control_fifo"
         self.track_lock_ctr_fname = "_data_control/iq_track_lock"
@@ -58,20 +51,15 @@
         # Gain index:       0  1   2   3   4   5   6    7    8    9   10   11   12   13   14   15   16   17   18   19   20   21   22   23   24   25   26   27   28
         self.valid_gains = [0, 9, 14, 27, 37, 77, 87, 125, 144, 157, 166, 197, 207, 229, 254, 280, 297, 328, 338, 364, 372, 386, 402, 421, 434, 439, 445, 480, 496]
         # Defined by the R820T tuner
-<<<<<<< HEAD
-        
+                
         self.cal_gain_table=np.array([[100,200,300,400,500,600,700,1700],[6, 10, 13, 14, 18, 22, 28, 28]]) # First column frequeny [MHz], second column gain index [valid_gains]
         self.cal_gain_table[0,:]*=10**6 # Convert to Hz
         self.M = 7 # Number of receiver channels 
-=======
-
-        self.M = 7 # Number of receiver channels
->>>>>>> 0262c891
         self.N = 2**18 # Number of samples per channel
         self.N_proc = 2**13
         self.iq_mod = None
-        self.en_adpis= 0 # Enables or Disables of the ADPIS hardware usage
-        self.en_squelch = 0 # Enables or Disables of the Squelch module usage
+        self.en_adpis= 0 # Enables or Disables of the ADPIS hardware usage 
+        self.en_squelch = 0 # Enables or Disables of the Squelch module usage 
         self.gains=[0]*self.M  # Initial gain values (Indices, not exact values!)
         self.noise_source_state = False
         self.gain_tune_states=[False]*self.M
@@ -79,8 +67,8 @@
         self.gain_lock_interval = 0 # Required num. of frames to finish gain tuning
         self.unified_gain_control = True # Gain values will be equal for all the receivers
         self.last_gains=[0]*self.M # Stores the gain values to reset them after calibration
-
-        # Support for calibration track mode
+        
+        # Support for calibration track mode 
         self.cal_track_mode = 0
         self.cal_frame_interval = 50 # Number of frames between two cal frames in cal_track_mode=2
         self.cal_frame_burst_size = 5 # Number of cal frames in a burst
@@ -97,35 +85,29 @@
         # Overwrite default configuration
         self._read_config_file("daq_chain_config.ini")
         self.iq_header = IQHeader()
-
-        self.current_state = "STATE_INIT"
-        """
-            Block sizes measured in bytes
+        
+        self.current_state = "STATE_INIT" 
+        """
+            Block sizes measured in bytes        
             1 IQ sample consist of 2 32bit float number
         """
-<<<<<<< HEAD
         # Configure logger                        
         self.logger.setLevel(self.log_level)
-=======
-        # Initialize logger
-        logging.basicConfig(level=self.log_level)
-        self.logger = logging.getLogger(__name__)
->>>>>>> 0262c891
 
         # Control interface server
         self.ctr_iface_server = CtrIfaceServer(self.M)
         self.ctr_iface_server.start()
 
         self.logger.info("Antenna channles {:d}".format(self.M))
-        self.logger.info("IQ samples per channel {:d}".format(self.N))
+        self.logger.info("IQ samples per channel {:d}".format(self.N))        
         self.logger.info("Processing sample size: {:d}".format(self.N_proc))
         self.logger.info("ADPIS state: {:d}".format(self.en_adpis))
         self.logger.warning("Reference channel index is fixed 0 ")
         self.logger.info("Hardware Controller initialized")
-
+        
     def _read_config_file(self, config_filename):
         """
-            Configures the internal parameters of the processing module based
+            Configures the internal parameters of the processing module based 
             on the values set in the confiugration file.
 
             TODO: Handle configuration field read failure
@@ -133,7 +115,7 @@
             -----------
                 :param: config_filename: Name of the configuration file
                 :type:  config_filename: string
-
+                    
             Return values:
             --------------
                 :return: 0: Confiugrations fields succesfully applied
@@ -145,17 +127,17 @@
             self.logger.error("DAQ core configuration file not found. Default parameters will be used!")
             return -1
         self.N = parser.getint('pre_processing', 'cpi_size')
-        self.M = parser.getint('hw', 'num_ch')
+        self.M = parser.getint('hw', 'num_ch')                
         self.N_proc = parser.getint('adpis', 'adpis_proc_size')
         gains_init_str=parser.get('adpis','adpis_gains_init')
-        self.cal_track_mode = parser.getint('calibration','cal_track_mode')
+        self.cal_track_mode = parser.getint('calibration','cal_track_mode')        
         self.rf_center_frequency = parser.getint('daq','center_freq')
         self.max_sync_fails = parser.getint('calibration','maximum_sync_fails')
         self.cal_frame_burst_size = parser.getint('calibration','cal_frame_burst_size')
         self.cal_frame_interval = parser.getint('calibration','cal_frame_interval')
         self.gain_lock_interval = parser.getint('calibration','gain_lock_interval')
-        self.squelch_threshold = parser.getfloat('squelch','amplitude_threshold')
-
+        self.squelch_threshold = parser.getfloat('squelch','amplitude_threshold')        
+        
         if parser.getint('calibration', 'unified_gain_control'):
             self.unified_gain_control=1
         else:
@@ -217,12 +199,12 @@
         try:
             self.rec_ctr_fifo      = open(self.rcf_name, 'w+b', buffering=0)
             if self.en_squelch:
-                self.squelch_ctr_fifo  = open(self.sqcf_name, 'w+b', buffering=0)
+                self.squelch_ctr_fifo  = open(self.sqcf_name, 'w+b', buffering=0)                
             self.track_lock_ctr_fd = open(self.track_lock_ctr_fname, 'r')
         except OSError as err:
             self.logger.critical("OS error: {0}".format(err))
             self.logger.critical("Failed to open control fifos, exiting..")
-            return -1
+            return -1        
         # Initialize shared memory interface
         self.in_shmem_iface = inShmemIface("delay_sync_hwc")
         if not self.in_shmem_iface.init_ok:
@@ -232,7 +214,7 @@
         if self.en_adpis:
             try:
                 from dac_controller import DACController
-
+            
                 # Initialize DAC controller
                 self.iq_mod = DACController(iface="I2C")
                 if not self.iq_mod.init_status:
@@ -246,38 +228,38 @@
             except:
                 logging.error("DAC Controller initialization failed")
         return 0
-
+    
     def close(self):
         """
             Close the communication and data interfaces that are opened during the start of the module
-        """
+        """ 
         if self.rec_ctr_fifo is not None:
             self.rec_ctr_fifo.close()
 
         if self.en_squelch and (self.squelch_ctr_fifo is not None):
             self.squelch_ctr_fifo.close()
-
+        
         if self.track_lock_ctr_fd is not None:
             self.track_lock_ctr_fd.close()
-
+        
         if self.in_shmem_iface is not None:
             self.in_shmem_iface.destory_sm_buffer()
-
+            
         self.logger.info("Module interfaces are closed")
     def _change_gains(self):
         """
-            Sends gain tuning request to the receiver module through the
+            Sends gain tuning request to the receiver module through the 
             receiver configuration FIFO
-
+            
             Used important object parameter:
-
+            
             :param: self.gains: Gain index array
             :type: gains: list of integers [gain index0, gain index1 , ..]
         """
         if self.unified_gain_control:
             # Force the same gain value for all the channels
             self.gains = [min(self.gains)]*self.M
-
+            
         # Prepare gain list
         gains=[]
         for m in range(self.M):
@@ -286,7 +268,7 @@
         # Send gain list
         self.rec_ctr_fifo.write('g'.encode('ascii'))
         self.rec_ctr_fifo.write(pack("i"*self.M, *gains))
-
+    
     def _tune_gains(self):
         """
             Performs IF gain tuning in order to maximaze the SINR in each channels by
@@ -317,7 +299,7 @@
                     self.logger.warning("Maximum gain reached, without overdrive, ch: {:d}".format(m))
                     self.gain_tune_states[m]=False
                     if self.unified_gain_control: # Disable tuning in all chanels
-                        self.gain_tune_states = [False]*self.M
+                        self.gain_tune_states = [False]*self.M 
         self._change_gains()
 
     def _control_squelch_thresold(self, threshold):
@@ -328,10 +310,10 @@
             -----------
                 :param: threshold: New amplitude threshold value, must be in the range of [0..1]
                 :type: threshold: float
-
+            
             Returns:
-            -------
-               -1: Amplitude threshold is out of range
+            -------                
+               -1: Amplitude threshold is out of range 
         """
         if self.en_squelch:
             if 0>threshold or threshold>1:
@@ -339,7 +321,7 @@
                 return -1
             else:
                 self.squelch_ctr_fifo.write('t'.encode('ascii'))
-                self.squelch_ctr_fifo.write(pack("f", threshold))
+                self.squelch_ctr_fifo.write(pack("f", threshold))            
                 self.current_squelch_threshold = threshold # Store current threshold level
 
     def _handle_control_reqest(self, command, params):
@@ -348,7 +330,7 @@
 
             Parameters:
             -----------
-            :param: command: String identifier of the requested configuration command
+            :param: command: String identifier of the requested configuration command 
             :param: params : List of parameters of the configuration command
 
             :type: command : string (4 character length)
@@ -377,33 +359,26 @@
                     self._change_gains()
             except ValueError:
                 self.logger.error("Improper gain value {:d}".format(params[m]))
-
+    
     def _control_noise_source(self, noise_source_state):
         """
             Enables or disables the internal noise of the receiver and set the proper gain values.
-
+            
             Gain and frequency values are fittet to the hardware of the Kerberos SDR v2
             You can change here the preset gain values depending on the calibration frequency here!
 
             Parameters:
             -----------
-            :param: noise_source_state: Requested state of the noise control
+            :param: noise_source_state: Requested state of the noise control 
                     (When set to True, the noise source will be enabled)
             :type : noise_source_state: Bool
 
         """
         if noise_source_state:
-            self.logger.info("Set gain values to perform calibration")
+            self.logger.info("Set gain values to perform calibration")  
             for m in range(self.M):
                 self.last_gains[m]=self.gains[m]
-<<<<<<< HEAD
                 self.gains[m]=self.cal_gain_table[1,np.argmin(abs(self.cal_gain_table[0,:]-self.iq_header.rf_center_freq))]
-=======
-                if self.iq_header.rf_center_freq > 400000000:
-                    self.gains[m] = 10 # 16.6 dB
-                else:
-                    self.gains[m] = 10 # check  self.valid_gains for corresponding value to index!
->>>>>>> 0262c891
             self._change_gains()
 
             self.logger.info("Enable noise source, [{:d}]".format(self.iq_header.cpi_index))
@@ -415,8 +390,8 @@
             self.rec_ctr_fifo.write('f'.encode('ascii'))
             self.noise_source_state = False # Next state
 
-            self.logger.info("Restore gain values after calibration")
-            for m in range(self.M):
+            self.logger.info("Restore gain values after calibration")            
+            for m in range(self.M):                
                 self.gains[m] = self.last_gains[m]
             self._change_gains()
 
@@ -428,44 +403,44 @@
             Start the main processing loop
         """
         while True:
-
+            
             #############################################
-            #           OBTAIN NEW DATA BLOCK           #
+            #           OBTAIN NEW DATA BLOCK           #  
             #############################################
-
-            # Obtained new data
-            active_buff_index = self.in_shmem_iface.wait_buff_free()
+                        
+            # Obtained new data                                    
+            active_buff_index = self.in_shmem_iface.wait_buff_free()            
             if active_buff_index < 0 or active_buff_index > 1:
                 logging.critical("Failed to acquire iq frame, exiting ..")
-                break;
+                break;          
 
             buffer = self.in_shmem_iface.buffers[active_buff_index]
             iq_header_bytes = buffer[0:1024].tobytes()
-            self.iq_header.decode_header(iq_header_bytes)
+            self.iq_header.decode_header(iq_header_bytes)            
             #self.iq_header.dump_header()
 
             if self.iq_header.check_sync_word():
                 logging.critical("IQ header sync word check failed, exiting..")
                 break
-
+                
             # IQ samples are currently not required in this module, hence this section is disabled
             # incoming_payload_size = self.iq_header.cpi_length*self.iq_header.active_ant_chs*2*int(self.iq_header.sample_bit_depth/8)
             # if incoming_payload_size > 0:
-            	# iq_samples = buffer[1024:1024 + incoming_payload_size].view(dtype=np.complex64).reshape(self.iq_header.active_ant_chs, self.iq_header.cpi_length) [:,0:self.N_proc]
-
+            	# iq_samples = buffer[1024:1024 + incoming_payload_size].view(dtype=np.complex64).reshape(self.iq_header.active_ant_chs, self.iq_header.cpi_length) [:,0:self.N_proc] 
+                
             self.logger.debug("Type:{:d}, CPI: {:d}, State:{:s}".format(self.iq_header.frame_type, self.iq_header.cpi_index, self.current_state))
             ##############################################
             #  Hardware Controller Finite State Machine  #
             ##############################################
-
-            if self.iq_header.frame_type != IQHeader.FRAME_TYPE_DUMMY : # Not Dummy Frame
-
+            
+            if self.iq_header.frame_type != IQHeader.FRAME_TYPE_DUMMY : # Not Dummy Frame 
+                
                 # -> Check power levels and gain values from the header
                 if self.iq_header.frame_type == IQHeader.FRAME_TYPE_DATA:
                     for m in range(self.M):
                         power = 0 # TODO: Read out from the header
-                        self.logger.debug("Channel {:d} power:{:.2f} dB, gain:{:d} [{:d}]".format(m, power,
-                                        self.iq_header.if_gains[m], self.iq_header.cpi_index))
+                        self.logger.debug("Channel {:d} power:{:.2f} dB, gain:{:d} [{:d}]".format(m, power, 
+                                        self.iq_header.if_gains[m], self.iq_header.cpi_index))                                            
 
                 # -> Chech overdrive per channel
                 for m in range(self.M):
@@ -474,8 +449,8 @@
 
                 #
                 #------------------------------------------>
-                #
-                if self.current_state == "STATE_INIT":
+                #            
+                if self.current_state == "STATE_INIT": 
                     # Set initial gain values
                     self._change_gains()
 
@@ -489,7 +464,7 @@
                     self.current_state = "STATE_GAIN_CTR_WAIT"
                 #
                 #------------------------------------------>
-                #
+                #   
                 elif self.current_state == "STATE_GAIN_CTR_WAIT":
                     gain_ctr_ready = True
                     # Check gain states
@@ -501,7 +476,7 @@
 
                 #
                 #------------------------------------------>
-                #
+                #   
                 elif self.current_state == "STATE_GAIN_TUNE":
                     # Decrease gain if overdrive is detected
                     if self.iq_header.adc_overdrive_flags:
@@ -525,18 +500,18 @@
                 #
                 #------------------------------------------>
                 #
-                elif self.current_state == "STATE_IQ_CAL":
-
-                    # --> Noise Source Control
+                elif self.current_state == "STATE_IQ_CAL":             
+
+                    # --> Noise Source Control 
                     if  self.cal_track_mode == 0 or self.cal_track_mode == 1 or \
                         (self.cal_track_mode == 2 and self.cal_frame_cntr < self.cal_frame_interval):
-
-                        # Enable noise source
+                        
+                        # Enable noise source 
                         if self.iq_header.sync_state < 5 : # Delay synchronizer is not in track or track lock mode
                             if self.iq_header.noise_source_state == 0:
                                 self._control_noise_source(noise_source_state=True)
                         else: # Delay synchronizer is in track mode - Disable Noise Source
-                            if self.iq_header.noise_source_state == 1: # Has sync, disable noise source if enabled
+                            if self.iq_header.noise_source_state == 1: # Has sync, disable noise source if enabled                                    
                                # Check Track lock approval (Used, when the system is calibrated and the antennas are detached)
                                track_lock_approval = True
                                if self.require_track_lock_intervention:
@@ -547,36 +522,36 @@
                                        self.track_lock_ctr_fd.seek(0, 0)
                                    else:
                                        logging.info("Waiting for track lock init. approval")
-                                       track_lock_approval = False
+                                       track_lock_approval = False                               
                                if track_lock_approval:
                                    self._control_noise_source(noise_source_state=False)
-                        # Arm / Disarm squelch module depending on the sync state
+                        # Arm / Disarm squelch module depending on the sync state                            
                         if self.en_squelch:
                             if self.iq_header.sync_state < 6: # System is not in synced state
-                                if self.current_squelch_threshold != 0: # Squelch module is armed
+                                if self.current_squelch_threshold != 0: # Squelch module is armed 
                                     self._control_squelch_thresold(0) # Disarming
                             else: # System is in synced state
                                 if self.current_squelch_threshold == 0 and self.current_squelch_threshold != self.squelch_threshold: # Squelch module is disarmed
                                     self._control_squelch_thresold(self.squelch_threshold) # Arming
 
-
+                       
                     # --> Burst calibration frames
-                    if self.cal_track_mode == 2:
+                    if self.cal_track_mode == 2: 
                         if self.iq_header.sync_state == 6:
                             self.cal_frame_cntr +=1
                             if self.cal_frame_cntr == self.cal_frame_interval:
                                 self.logger.info("Enable noise source burst [{:d}]".format(self.iq_header.cpi_index))
                                 self._control_noise_source(noise_source_state=True)
-
+                                
                             elif self.cal_frame_cntr == self.cal_frame_interval+self.cal_frame_burst_size:
                                 self.logger.info("Disabling noise source burst [{:d}]".format(self.iq_header.cpi_index))
                                 self._control_noise_source(noise_source_state=False)
                                 self.cal_frame_cntr=0
                         else: # self.iq_header.sync_state < 6
                             self.cal_frame_cntr = 0
-
+                    
                     # --> External control request handling
-                    ctr_request_condition.acquire()
+                    ctr_request_condition.acquire()                    
                     if len(ctr_request) !=0 :
                         self.logger.info("Control request: {:s}".format(ctr_request[0]))
                         self._handle_control_reqest(ctr_request[0], ctr_request[1:])
@@ -584,10 +559,10 @@
                         ctr_request_condition.notify()
                     ctr_request_condition.release()
 
-                #
+                #          
                 #------------------------------------------>
-                #
-                elif self.current_state == "STATE_NOISE_CTR_WAIT":
+                #   
+                elif self.current_state == "STATE_NOISE_CTR_WAIT":                 
                     if self.noise_source_state == self.iq_header.noise_source_state:
                         gain_ctr_ready = True
                         # Check gain states
@@ -596,13 +571,13 @@
                                 gain_ctr_ready = False
                         if gain_ctr_ready:
                             self.current_state = "STATE_IQ_CAL"
-
+                        
             self.in_shmem_iface.send_ctr_buff_ready(active_buff_index)
-
-
+            
+                        
 
 class CtrIfaceServer(threading.Thread):
-
+            
     def __init__(self, M):
         """
             Initialize the Ethernet socket based control interface
@@ -613,7 +588,7 @@
         """
 
         self.logger = logging.getLogger(__name__)
-        threading.Thread.__init__(self)
+        threading.Thread.__init__(self)  
 
         # Control interface server parameters
         self.ctr_iface_port_no = 5001 # TODO: Set this port number from the ini file
@@ -622,7 +597,7 @@
         self.ctr_iface_addr = ("", self.ctr_iface_port_no)
         self.M = M
         self.status=True
-
+       
     def run(self):
         """
             Starts the control server service thread
@@ -637,36 +612,36 @@
             self.status=False
             return -1
 
-        while(True):
+        while(True):    
             # Wait for a connection
             self.logger.info("Waiting for new connection")
-            connection, client_address = self.ctr_iface_socket.accept()
-
-            try:
-                self.logger.info("Conenction established ")
+            connection, client_address = self.ctr_iface_socket.accept()           
+            
+            try:                
+                self.logger.info("Conenction established ")                                
 
                 # Main server loop
-                while True:
-                    ctr_frame = connection.recv(128)
-                    if ctr_frame:
+                while True:      
+                    ctr_frame = connection.recv(128)          		
+                    if ctr_frame:                                                
                         exit_flag = self.process_ctr_frame(ctr_frame)
                         if exit_flag:
-                            break
+                            break                                                    
                         # Send config success
-                        msg_bytes=("FNSD".encode()+bytearray(124))
+                        msg_bytes=("FNSD".encode()+bytearray(124))                                
                         connection.send(msg_bytes)
                     else:
                         self.logger.info("No more data from client, closing connection")
-                        break
+                        break                    
             finally:
-                # Clean up the connection
-                connection.close()
+                # Clean up the connection                
+                connection.close()   
 
     def process_ctr_frame(self, msg_bytes):
         """
             Processes the control interface message and prepares the command parameters
             for further command handling.
-
+            
             The input message is composed as follows:
             Total length: 128 byte
             -----------------------------------
@@ -691,21 +666,21 @@
             self.logger.info("Received threshold value: {:f}".format(threshold))
             ctr_request.clear()
             ctr_request.append(command)
-            ctr_request.append(threshold)
+            ctr_request.append(threshold)            
 
         elif command == "FREQ":
             frequency = unpack('Q',msg_bytes[4:12])[0]
             self.logger.info("Received frequency value: {:f} Hz".format(frequency))
             ctr_request.clear()
             ctr_request.append(command)
-            ctr_request.append(frequency)
+            ctr_request.append(frequency)            
 
         elif command == "GAIN":
             gains = unpack('I'*self.M, msg_bytes[4:4+4*self.M])
             ctr_request.clear()
             ctr_request.append(command)
             for m in range(self.M):
-                self.logger.info("Received gain values - CH{:d}: {:d} dB x 10".format(m, gains[m]))
+                self.logger.info("Received gain values - CH{:d}: {:d} dB x 10".format(m, gains[m]))            
                 ctr_request.append(gains[m])
 
         elif command == "INIT":
@@ -715,7 +690,7 @@
         else:
             self.logger.error("Unidentified control command: {:s}".format(command))
 
-        ctr_request_condition.wait() # Let the main thread process the request
+        ctr_request_condition.wait() # Let the main thread process the request       
         ctr_request_condition.release()
         return 0
 
