--- conflicted
+++ resolved
@@ -57,7 +57,7 @@
     int cpi_size;
     int daq_buffer_size;
     int decimation_ratio;    
-    int log_level;
+    int log_level;      
     const char * udp_addr;
     uint16_t udp_port;
 } configuration;
@@ -72,23 +72,30 @@
 
     #define MATCH(s, n) strcmp(section, s) == 0 && strcmp(name, n) == 0
     if (MATCH("hw", "num_ch"))
-    {pconfig->num_ch = atoi(value);}
-    else if (MATCH("calibration", "corr_size"))
-    {pconfig->cal_size = atoi(value);}
+    {
+        pconfig->num_ch = atoi(value);
+    }
+	else if (MATCH("calibration", "corr_size"))
+    {
+		pconfig->cal_size = atoi(value);
+    }
     else if (MATCH("daq", "daq_buffer_size"))
-    {pconfig->daq_buffer_size = atoi(value);}
+    {
+        pconfig->daq_buffer_size = atoi(value);
+    }
     else if (MATCH("pre_processing", "decimation_ratio")) 
-    {pconfig->decimation_ratio = atoi(value);}
+    {
+        pconfig->decimation_ratio = atoi(value);
+    }
     else if (MATCH("pre_processing", "cpi_size")) 
-    {pconfig->cpi_size = atoi(value);}
+    {
+        pconfig->cpi_size = atoi(value);
+    }
     else if (MATCH("daq", "log_level"))
-<<<<<<< HEAD
-    {pconfig->log_level = atoi(value);}
-=======
     {
         pconfig->log_level = atoi(value);
     }
-    else if (MATCH("rebuffer", "udp_addr"))
+	else if (MATCH("rebuffer", "udp_addr"))
     {
         pconfig->udp_addr = strdup(value);
     }
@@ -96,7 +103,6 @@
     {
         pconfig->udp_port = atoi(value);
     }
->>>>>>> 0262c891
     else {return 0;  /* unknown section/name, error */}
     return 0;
 }
@@ -112,9 +118,7 @@
 {    
     log_set_level(LOG_TRACE);
     configuration config;    
-
-
-
+        
     int exit_flag=0;
     int ch_num;
     int succ;
@@ -145,12 +149,12 @@
         log_fatal("Configuration could not be loaded, exiting ..");
         return -2;
     }   
-    in_buffer_size  = config.daq_buffer_size;
+    in_buffer_size = config.daq_buffer_size;
     out_buffer_size = config.cpi_size * config.decimation_ratio;
     cal_out_buffer_size = config.cal_size; 
     active_out_buffer_size = 0;
     ch_num = config.num_ch;
-    log_set_level(config.log_level);
+    log_set_level(config.log_level);          
     log_info("Config succesfully loaded from %s",INI_FNAME);
     log_info("Channel number: %d", ch_num);
     log_info("Input buffer size: %d IQ samples per channel", in_buffer_size);
@@ -286,7 +290,7 @@
             switch(active_buff_ind)
             { 
                 case 0:
-                case 1:
+                case 1:                
                     active_out_buffer_size=0;
                     frame_ptr = output_sm_buff->shm_ptr[active_buff_ind];                        
                     
@@ -339,16 +343,9 @@
                         {   
                             // Get the circular buffer structure of the mth channel 
                             struct circ_buffer_struct *cbuff_m = &circ_buff_structs[m];
-<<<<<<< HEAD
                             offset = IQ_HEADER_LENGTH/(sizeof(uint8_t)) + m*active_out_buffer_size*2;
                             memcpy(frame_ptr+offset, cbuff_m->iq_circ_buffer+wr_offset, active_out_buffer_size*2);
-=======
-                            offset = IQ_HEADER_LENGTH/(sizeof(uint8_t)) + m*out_buffer_size*2;
-                            memcpy(frame_ptr+offset, cbuff_m->iq_circ_buffer+wr_offset, out_buffer_size*2);
-
-                            send_data(&netconf, cbuff_m->iq_circ_buffer + wr_offset, out_buffer_size, 2*sizeof(uint8_t) );
-
->>>>>>> 0262c891
+send_data(&netconf, cbuff_m->iq_circ_buffer + wr_offset, out_buffer_size, 2*sizeof(uint8_t) );
                         }
                         wr_offset += active_out_buffer_size*2;
                         wr_offset = wr_offset % (buffer_num * in_buffer_size*2);                    
