"""
	Description :
	Signal generator for testing the daq chain sample and phase
	synchronization mechanism


	Project : HeIMDALL DAQ Firmware
	License : GNU GPL V3
	Author  : Tamas Peto

	Copyright (C) 2018-2020  Tamás Pető

	This program is free software: you can redistribute it and/or modify
	it under the terms of the GNU General Public License as published by
	the Free Software Foundation, either version 3 of the License, or
	any later version.

	This program is distributed in the hope that it will be useful,
	but WITHOUT ANY WARRANTY; without even the implied warranty of
	MERCHANTABILITY or FITNESS FOR A PARTICULAR PURPOSE.  See the
	GNU General Public License for more details.

	You should have received a copy of the GNU General Public License
	along with this program.  If not, see <https://www.gnu.org/licenses/>.

"""
import os
import sys
import time
import numpy as np
from struct import pack, unpack
from configparser import ConfigParser
import logging
from threading import Thread


# Import IQ header module
currentPath = os.path.dirname(os.path.realpath(__file__))
rootPath = os.path.dirname(currentPath)
sys.path.insert(0, os.path.join(rootPath, "_daq_core"))
from iq_header import IQHeader

# Import third party modules
from pyargus.directionEstimation import gen_scanning_vectors

#TODO: Use mutexes for the control variables
class FIFO_rd_thread(Thread):
    """
    Description:
    ------------
    This thread function handles the external requests using an external FIFO file.
    Upon receipt of a command, this thread infroms the main thread on the requested operation.

    The valid (1 byte) commands are the followings:
         r: Tuner reconfiguration
         n: Turning on the noise source
         f: Tunrning off the noise source
         g: Gain reconfiguration
         c: Center frequency change request
         2: Gentle system halt request
    """
    def __init__(self, ch_no):
        Thread.__init__(self)
        self.M = ch_no
        self.logger=logging.getLogger(__name__)
        self.ctr_fifo_descriptor = open("_data_control/rec_control_fifo", 'rb')
        if self.ctr_fifo_descriptor is not None:
            self.logger.debug("Control FIFO succesfully opened, waiting for ctr messages")
        else:
            self.logger.error("Failed to open control FIFO")

        # TODO: Do not store internal system parameters here
        self.gains = [0]*self.M
        self.rf_center_freq = 0
        self.noise_source_state = 0
        self.en_dummy_frame = 0

    def run(self):
        while(True):
            cmd = self.ctr_fifo_descriptor.read(1)
            self.logger.debug("Command character received: "+cmd.decode())

            if cmd.decode() == 'c':
                self.logger.info("Ctr FIFO: Center frequency control message")
                center_freq_byte = self.ctr_fifo_descriptor.read(4)
                self.rf_center_freq = unpack("I", center_freq_byte)[0]
                self.logger.debug("Center frequency: {:.2f} MHz".format(self.rf_center_freq/10**6))


            if cmd.decode() == 'g':
                self.logger.info("Ctr FIFO: Gain control message")
                gain_bytes = self.ctr_fifo_descriptor.read(self.M*4)
                self.gains = unpack("I"*self.M, gain_bytes)
                for m in range(self.M):
                    self.logger.debug("Channel: {:d}, Gain:{:d} /10 dB".format(m, self.gains[m]))

            elif cmd.decode() == 'n':
                self.logger.info("Ctr FIFO: Enabling noise source")
                self.noise_source_state = 1

            elif cmd.decode() == 'f':
                self.logger.info("Ctr FIFO: Disabling noise source")
                self.noise_source_state = 0

            self.en_dummy_frame = 1


####################################
#           PARAMETERS
####################################
logging.basicConfig(level=logging.INFO)
logger = logging.getLogger(__name__)

parser = ConfigParser()
found = parser.read(['daq_chain_config.ini'])
if not found:
    logger.error("DAQ core configuration file not found. Exiting..")
    exit
logger.setLevel((parser.getint('daq', 'log_level')*10))

N = parser.getint('pre_processing', 'cpi_size')
N_daq = parser.getint('daq', 'daq_buffer_size')
M = parser.getint('hw', 'num_ch')
R = parser.getint('pre_processing', 'decimation_ratio')
fs  = parser.getint('daq', 'sample_rate') # Sampling frequency [Hz]
rf_freq = parser.getint('daq','center_freq') # Only used in the correspondig header field

# Synchronization related parameters
<<<<<<< HEAD
delays = [0]*M 
delays [1] = 10
delays [3] = 30
=======
delays = [0]*M
#delays [1] = 10
#delays [7] = 30
>>>>>>> 0262c891

phase_diffs = [0]*M
#phase_diffs = [-10, 0, 20, 20, 40] # deg


cal_noise_phase_diffs = [0]*M
#cal_noise_phase_diffs = [-10, 0, 20, 20, 40] # deg

power_diffs  = [0]*M# dB
#power_diffs  = [0, -3, 3, 2, 1]# dB

blocks = 10000
<<<<<<< HEAD
block_size = N_daq*2    
sig_type = "noise" #"none" / "noise" / "cw" / "swept-cw" / "pulse"
=======
block_size = N_daq*2
rf_freq = 300 *10**6 # Only used in the correspondig header field
fs  = 1.024 * 10**6 # Sampling frequency [Hz]
sig_type = "cw" #"none" / "noise" / "cw" / "swept-cw" / "pulse"
>>>>>>> 0262c891
sig_freq = 0.024 * 10**6# Interpreted as the distance from the center freq [Hz]
# For swept-CW source type:
sig_freq_sweep_start = -fs/2
sig_freq_sweep_stop  =  fs/2
sig_freq_sweep_step  =  fs/N*2**12
"""
    --> Power levels <--

    Signal amplitude equals to 1 means that the ADC is full scaled
    and the IF gain is at maximum 49.6 dB.
    Let us set call this power level to 0 dB.

"""
ps = -200 # Signal power [dB]
pn = -20  # Uncorrelated noise power [dB]
pow_noise_source_dB = -23 # Correlated noise signal from the internal source [dB]

"""
    --> Antenna layout <-- [Test Case 4]
"""
ant_config = "ULA"
ula_d = 0.5 # Inter element spacing [lambda]
uca_r = 1/(2*np.sqrt(2))

if ant_config == "ULA":
    ant_x = np.zeros(M)
    ant_y = np.arange(M) * ula_d

else: # UCA
    ant_x = uca_r*np.cos(np.deg2rad(np.arange(M)*360/M))
    ant_y = -uca_r*np.sin(np.deg2rad(np.arange(M)*360/M))

"""
    --> Test case control vector <--

    Put 1 in the corresponding position to enable a test case

    0: Phase diff is changed at the 30th data block
    1: Internal noise source phase diff is changed
    2: Dummy frame generation
    3: Increase power level of the usefull signal after the specified number of DAQ blocks
    4: Direction of arrival of the SOI is increased from block to block
    5: Squelch testing with one sinus bursts that has a length of one DAQ block
    6: Squelch testing with a short pulse
"""
test_case_ctr_vector    = [0]*7
test_case_ctr_vector[0] = 0
test_case_ctr_vector[1] = 0
test_case_ctr_vector[2] = 0
test_case_ctr_vector[3] = 0
test_case_ctr_vector[4] = 1
test_case_ctr_vector[5] = 0
test_case_ctr_vector[6] = 0



tc3_start = 100 # Block index when tc3 is initiated
tc4_start = 150 # Block index when tc4 is initiated
tc5_start = 150 # Block index when tc5 is initiated
tc6_start = 90 # Block index when tc6 is initiated

theta_tc4 = 90 # Initial angle for tc4

en_dummy_frame = False
dummy_frame_cntr = 0
no_dummy_frames = 5

####################################
#         Initialization
####################################
iq_header = IQHeader()

iq_header.sync_word            = IQHeader.SYNC_WORD
iq_header.header_version       = 7
iq_header.frame_type           = 0 # 0 - Normal data frame, 3 - calibration frame
iq_header.hardware_id          = "K"+str(M)
iq_header.unit_id              = 0
iq_header.active_ant_chs       = M
<<<<<<< HEAD
iq_header.ioo_type             = 3             
iq_header.rf_center_freq       = 0       
iq_header.adc_sampling_freq    = fs
iq_header.sampling_freq        = fs
iq_header.cpi_length           = N_daq    
iq_header.time_stamp           = 0           
iq_header.daq_block_index      = 0   
iq_header.cpi_index            = 0            
iq_header.ext_integration_cntr = 0 
iq_header.data_type            = 2            
iq_header.sample_bit_depth     = 8     
iq_header.adc_overdrive_flags  = 0  
iq_header.if_gains             = [0]*32        
#iq_header.delay_sync_flag     = 0      
#iq_header.iq_sync_flag        = 0  
=======
iq_header.ioo_type             = 3
iq_header.rf_center_freq       = 0
iq_header.adc_sampling_freq    = 1024000
iq_header.sampling_freq        = 1024000
iq_header.cpi_length           = N_daq
iq_header.time_stamp           = 0
iq_header.daq_block_index      = 0
iq_header.cpi_index            = 0
iq_header.ext_integration_cntr = 0
iq_header.data_type            = 2
iq_header.sample_bit_depth     = 8
iq_header.adc_overdrive_flags  = 0
iq_header.if_gains             = [0]*32
#iq_header.delay_sync_flag     = 0
#iq_header.iq_sync_flag        = 0
>>>>>>> 0262c891
#iq_header.sync_state          = 0
iq_header.noise_source_state   = 0
#iq_header.reserved=[0]*192

logger.info("Decimation ratio: {:d}".format(R))
logger.debug("IQ header size: {:d}".format(len(iq_header.encode_header())))

FIFO_rd_thread_inst0 = FIFO_rd_thread(M)
FIFO_rd_thread_inst0.rf_center_freq = rf_freq
FIFO_rd_thread_inst0.start()

####################################
#            Simulation
####################################

# Allocation
signal = np.zeros((block_size), dtype=np.uint8) # This array stores the samples that are written to output
raw_sig_m = np.zeros((block_size//2+max(delays)), dtype = complex)
raw_sig_multiblock = np.zeros(N_daq*2, dtype=complex) # Stores 2 block of IQ samples
internal_noise_multiblock = np.zeros(N_daq*2, dtype=complex) # Stores 2 block of IQ samples
t_start = 4500 # For continuity testing
try:
    # Calculate signal amplitude
    sig_pow = 10**(ps/10)

    for b in range(blocks):
        logger.info("Writing block: {:d}".format(b))
        iq_header.adc_overdrive_flags = 0
        iq_header.daq_block_index = b
        iq_header.time_stamp = int(time.time_ns()/10**6)
        # Generate signal of interest

        if sig_type == "noise":
            std_dev = np.sqrt(sig_pow/2)
            raw_sig = np.random.normal(0,std_dev,(N_daq))+1j*np.random.normal(0,std_dev,(N_daq))
        elif sig_type == "cw":
            t = np.arange(N_daq) + t_start
            t_start = t[-1]
            sig_amp = np.sqrt(sig_pow)
            raw_sig =  sig_amp * np.exp(1j*2*np.pi*(sig_freq/fs)*t)
            logging.info("Current power : {:.2f} dB".format(ps))
        elif sig_type == "swept-cw":
            t = np.arange(N_daq)
            sig_amp = np.sqrt(sig_pow)
            logging.info("amp: {:.2f}".format(sig_amp))
            if b < tc3_start:
                sig_freq = sig_freq_sweep_start
                sent_data_frames = 0 # Since the last frequency change
            elif en_dummy_frame == False:
                if sent_data_frames == 14: # 2+ decimation ratio
                    sig_freq += sig_freq_sweep_step
                    en_dummy_frame = True
                    dummy_frame_cntr = 0
                    sent_data_frames = 0
                sent_data_frames += 1

            if sig_freq > sig_freq_sweep_stop:
                sig_freq = sig_freq_sweep_start
            logging.info("Current CW frequency: {:.2f}".format(sig_freq))
            raw_sig =  sig_amp * np.exp(1j*2*np.pi*(sig_freq/fs)*t)
        elif sig_type == "none":
            raw_sig = np.zeros(N_daq+max(delays), dtype=np.complex64)
        elif sig_type == "pulse":
            mask = np.zeros(N_daq, dtype=np.complex64)
            mask[0:100] = 1
            #std_dev = np.sqrt(sig_pow/2)
            #raw_sig = (np.random.normal(0,std_dev,(N_daq))+1j*np.random.normal(0,std_dev,(N_daq)))*mask
            t = np.arange(N_daq)
            sig_amp = np.sqrt(sig_pow)
            raw_sig =  sig_amp * np.exp(1j*2*np.pi*(sig_freq/fs)*t)
            raw_sig*=mask



        # Generate coherent noise for calibration to simulate the internal noise source
        std_dev = np.sqrt(10**(pow_noise_source_dB/10)/2)
        internal_noise = np.random.normal(0,std_dev,(N_daq+max(delays)))+1j*np.random.normal(0,std_dev,(N_daq+max(delays)))

        # Arange coherent signal components in multiblock array
        start_index = b%2*(N_daq)
        raw_sig_multiblock[start_index:start_index+N_daq] = raw_sig[0:N_daq]
        internal_noise_multiblock[start_index:start_index+N_daq] = internal_noise[0:N_daq]

        # Dummy frame control
        if FIFO_rd_thread_inst0.en_dummy_frame:
            en_dummy_frame = True
            FIFO_rd_thread_inst0.en_dummy_frame = False
            dummy_frame_cntr = 0

        # Pack coherent multichannel signal array
        for m in range(M):

            raw_sig_m = np.zeros((block_size//2), dtype = complex)
            #####################
            # Test case control
            #####################
            if m==0: # Chec and set only once
                if test_case_ctr_vector[0]:
                    if b == 50:
                        if m==0: logging.info("Activating test case 0")
                        phase_diffs=[0 , 50, 20, 30] # deg

                if test_case_ctr_vector[1]:
                    if b == 70:
                        if m==0: logging.info("Activating test case 1")
                        cal_noise_phase_diffs=[0 , 0, 0, 0] # deg

                if test_case_ctr_vector[2]:
                    if (b==8):
                        en_dummy_frame = True
                        dummy_frame_cntr = 0
                    else:
                        en_dummy_frame = False

                if test_case_ctr_vector[3]:
                    if (b==tc3_start):
                        ps = -10
                        sig_pow = 10**(ps/10)

                if test_case_ctr_vector[4] and b > tc4_start:
                    ps = -12
                    sig_pow = 10**(ps/10)
                    if (tc4_start-b)%20 == 0:
                        theta_tc4 += 5
                        #theta_tc4 = 20
                    #phase_diffs = np.rad2deg(np.arange(M)*np.pi*np.cos(np.deg2rad(theta_tc4)))
                    phase_diffs = np.rad2deg(np.angle(gen_scanning_vectors(M, ant_x, ant_y, [theta_tc4,])[:,0]))
                    logging.info("DoA simulation - incident anlge :{:.2f}".format(theta_tc4))

                if test_case_ctr_vector[5] and b> tc5_start:
                    if b%20 == 0:
                        ps = -3
                        sig_pow = 10**(ps/10)
                    elif b%20 == 1:
                        ps = -200
                        sig_pow = 10**(ps/10)

                if test_case_ctr_vector[6] and b> tc6_start:
                    if b%20 == 0:
                        ps = -6
                        sig_pow = 10**(ps/10)
                        sig_type="pulse"
                    elif b%20 == 1:
                        sig_type="none"
                        ps = -200
                        sig_pow = 10**(ps/10)


            #######################################
            # Compose received signal at channel m
            #######################################

            # Add Internal coherent noise source signal if the noise source is enabled
            if FIFO_rd_thread_inst0.noise_source_state == 1:
                if b%2 == 0:
                    raw_sig_m[0:delays[m]]     += internal_noise_multiblock[2*N_daq-delays[m]:2*N_daq] \
                                               * 10**(power_diffs[m]/20) \
                                               *  np.exp(1j*np.deg2rad(cal_noise_phase_diffs[m]))

                    raw_sig_m[delays[m]:N_daq] += internal_noise_multiblock[0:N_daq-delays[m]] \
                                               * 10**(power_diffs[m]/20) \
                                               *  np.exp(1j*np.deg2rad(cal_noise_phase_diffs[m]))
                else: # b%2 =1
                    raw_sig_m[:] += internal_noise_multiblock[N_daq-delays[m]:2*N_daq-delays[m]] \
                                 * 10**(power_diffs[m]/20) \
                                 *  np.exp(1j*np.deg2rad(cal_noise_phase_diffs[m]))

            # Add usefull signal component and perform amplitude and phase distortion
            if b%2 == 0:
                raw_sig_m[0:delays[m]]     += raw_sig_multiblock[2*N_daq-delays[m]:2*N_daq] \
                                           * 10**(power_diffs[m]/20) \
                                           *  np.exp(1j*np.deg2rad(phase_diffs[m]))

                raw_sig_m[delays[m]:N_daq] += raw_sig_multiblock[0:N_daq-delays[m]] \
                                           * 10**(power_diffs[m]/20) \
                                           *  np.exp(1j*np.deg2rad(phase_diffs[m]))
            else: # b%2 =1
                raw_sig_m[:] += raw_sig_multiblock[N_daq-delays[m]:2*N_daq-delays[m]] \
                             * 10**(power_diffs[m]/20) \
                             *  np.exp(1j*np.deg2rad(phase_diffs[m]))

            # # Corrupt useful signal with additive non-coherent noise
            # TODO: REACTIVATE
            std_dev = np.sqrt(10**(pn/10)/2)
            noise = np.random.normal(0,std_dev,(N_daq))+1j*np.random.normal(0,std_dev,(N_daq))
            #raw_sig_m += noise

            #######################################
            # Test case [2] -Dummy frame generation
            #######################################
            if en_dummy_frame and m==0:
                if dummy_frame_cntr == no_dummy_frames:
                    en_dummy_frame = False
                else:
                    dummy_frame_cntr +=1
            if en_dummy_frame:
                raw_sig_m = np.zeros((N_daq), dtype=complex)

            # Simulating ADC saturation
            raw_sig_m.real[raw_sig_m.real > 1] = 1
            raw_sig_m.imag[raw_sig_m.imag > 1] = 1

            raw_sig_m.real[raw_sig_m.real < -1] = -1
            raw_sig_m.imag[raw_sig_m.imag < -1] = -1

            #######################################
            #          IQ HEADER Control
            #######################################
            if en_dummy_frame : # Dummy Frame
                iq_header.data_type  = 0
                iq_header.frame_type = IQHeader.FRAME_TYPE_DUMMY
                if m==0 :logging.info("Frame type: Dummy")
            else:
                if FIFO_rd_thread_inst0.noise_source_state == 1: # Calibration Frame
                    iq_header.noise_source_state   = 1
                    iq_header.frame_type           = IQHeader.FRAME_TYPE_CAL
                    iq_header.data_type            = 1
                    if m==0 : logging.info("Frame type: Calibration")
                else: # Normal Data Frame
                    iq_header.noise_source_state   = 0
                    iq_header.frame_type           = IQHeader.FRAME_TYPE_DATA
                    iq_header.data_type            = 1
                    if m==0 : logging.info("Frame type: Data")

            # Update gain status in the header
            iq_header.if_gains[m] = FIFO_rd_thread_inst0.gains[m]
            # Update center frequency field in the header
            iq_header.rf_center_freq = int(FIFO_rd_thread_inst0.rf_center_freq+sig_freq)

            if (raw_sig_m.real == 1).any():
                iq_header.adc_overdrive_flags |= 1<<m
                logging.warning("Overdrive at channel: {:d}".format(m))

            if (raw_sig_m.imag == 1).any():
                iq_header.adc_overdrive_flags |= 1<<m
                logging.warning("Overdrive at channel: {:d}".format(m))

            #######################################
            #           SEND DATA FRAME
            #######################################

            raw_sig_m += (1+1j)
            raw_sig_m *= (255/2)

            signal[0::2] = raw_sig_m.real
            signal[1::2] = raw_sig_m.imag
            byte_array= pack('B'*block_size, *signal)
            #logger.debug("Data block size: {:d} bytes".format(len(byte_array)))
            #iq_header.encode_header()
            #logger.debug("Header size: {:d}".format(len(iq_header.encode_header())))
            #iq_header.dump_header()
            # Pass IQ header and data to the next processing block
            if m==0:
                sys.stdout.buffer.write(iq_header.encode_header()) # Write the IQ header

            sys.stdout.buffer.write(byte_array) #Write IQ data
except:
    logging.error("Unexpected error: {:s}".format(sys.exc_info()[0]))



<|MERGE_RESOLUTION|>--- conflicted
+++ resolved
@@ -1,27 +1,27 @@
 """
 	Description :
-	Signal generator for testing the daq chain sample and phase
+	Signal generator for testing the daq chain sample and phase 
 	synchronization mechanism
-
-
+	
+	
 	Project : HeIMDALL DAQ Firmware
 	License : GNU GPL V3
 	Author  : Tamas Peto
 
 	Copyright (C) 2018-2020  Tamás Pető
-
+	
 	This program is free software: you can redistribute it and/or modify
 	it under the terms of the GNU General Public License as published by
 	the Free Software Foundation, either version 3 of the License, or
 	any later version.
-
+	
 	This program is distributed in the hope that it will be useful,
 	but WITHOUT ANY WARRANTY; without even the implied warranty of
 	MERCHANTABILITY or FITNESS FOR A PARTICULAR PURPOSE.  See the
 	GNU General Public License for more details.
-
+	
 	You should have received a copy of the GNU General Public License
-	along with this program.  If not, see <https://www.gnu.org/licenses/>.
+	along with this program.  If not, see <https://www.gnu.org/licenses/>.                
 
 """
 import os
@@ -50,7 +50,7 @@
     ------------
     This thread function handles the external requests using an external FIFO file.
     Upon receipt of a command, this thread infroms the main thread on the requested operation.
-
+    
     The valid (1 byte) commands are the followings:
          r: Tuner reconfiguration
          n: Turning on the noise source
@@ -68,32 +68,32 @@
             self.logger.debug("Control FIFO succesfully opened, waiting for ctr messages")
         else:
             self.logger.error("Failed to open control FIFO")
-
+        
         # TODO: Do not store internal system parameters here
         self.gains = [0]*self.M
         self.rf_center_freq = 0
         self.noise_source_state = 0
         self.en_dummy_frame = 0
-
+        
     def run(self):
         while(True):
             cmd = self.ctr_fifo_descriptor.read(1)
             self.logger.debug("Command character received: "+cmd.decode())
-
-            if cmd.decode() == 'c':
+            
+            if cmd.decode() == 'c':                
                 self.logger.info("Ctr FIFO: Center frequency control message")
                 center_freq_byte = self.ctr_fifo_descriptor.read(4)
-                self.rf_center_freq = unpack("I", center_freq_byte)[0]
+                self.rf_center_freq = unpack("I", center_freq_byte)[0]                                                
                 self.logger.debug("Center frequency: {:.2f} MHz".format(self.rf_center_freq/10**6))
 
 
-            if cmd.decode() == 'g':
+            if cmd.decode() == 'g':                
                 self.logger.info("Ctr FIFO: Gain control message")
                 gain_bytes = self.ctr_fifo_descriptor.read(self.M*4)
-                self.gains = unpack("I"*self.M, gain_bytes)
+                self.gains = unpack("I"*self.M, gain_bytes)                                
                 for m in range(self.M):
                     self.logger.debug("Channel: {:d}, Gain:{:d} /10 dB".format(m, self.gains[m]))
-
+                
             elif cmd.decode() == 'n':
                 self.logger.info("Ctr FIFO: Enabling noise source")
                 self.noise_source_state = 1
@@ -101,12 +101,12 @@
             elif cmd.decode() == 'f':
                 self.logger.info("Ctr FIFO: Disabling noise source")
                 self.noise_source_state = 0
-
+            
             self.en_dummy_frame = 1
 
 
 ####################################
-#           PARAMETERS
+#           PARAMETERS 
 ####################################
 logging.basicConfig(level=logging.INFO)
 logger = logging.getLogger(__name__)
@@ -126,50 +126,37 @@
 rf_freq = parser.getint('daq','center_freq') # Only used in the correspondig header field
 
 # Synchronization related parameters
-<<<<<<< HEAD
 delays = [0]*M 
 delays [1] = 10
 delays [3] = 30
-=======
-delays = [0]*M
-#delays [1] = 10
-#delays [7] = 30
->>>>>>> 0262c891
-
-phase_diffs = [0]*M
-#phase_diffs = [-10, 0, 20, 20, 40] # deg
+
+phase_diffs = [0]*M 
+phase_diffs = [-10, 0, 20, 20, 40] # deg
 
 
 cal_noise_phase_diffs = [0]*M
-#cal_noise_phase_diffs = [-10, 0, 20, 20, 40] # deg
+cal_noise_phase_diffs = [-10, 0, 20, 20, 40] # deg
 
 power_diffs  = [0]*M# dB
-#power_diffs  = [0, -3, 3, 2, 1]# dB
+power_diffs  = [0, -3, 3, 2, 1]# dB
 
 blocks = 10000
-<<<<<<< HEAD
 block_size = N_daq*2    
 sig_type = "noise" #"none" / "noise" / "cw" / "swept-cw" / "pulse"
-=======
-block_size = N_daq*2
-rf_freq = 300 *10**6 # Only used in the correspondig header field
-fs  = 1.024 * 10**6 # Sampling frequency [Hz]
-sig_type = "cw" #"none" / "noise" / "cw" / "swept-cw" / "pulse"
->>>>>>> 0262c891
 sig_freq = 0.024 * 10**6# Interpreted as the distance from the center freq [Hz]
 # For swept-CW source type:
 sig_freq_sweep_start = -fs/2
 sig_freq_sweep_stop  =  fs/2
 sig_freq_sweep_step  =  fs/N*2**12
 """
-    --> Power levels <--
+    --> Power levels <--  
 
     Signal amplitude equals to 1 means that the ADC is full scaled
-    and the IF gain is at maximum 49.6 dB.
+    and the IF gain is at maximum 49.6 dB. 
     Let us set call this power level to 0 dB.
-
-"""
-ps = -200 # Signal power [dB]
+    
+"""
+ps = -200  # Signal power [dB]
 pn = -20  # Uncorrelated noise power [dB]
 pow_noise_source_dB = -23 # Correlated noise signal from the internal source [dB]
 
@@ -182,17 +169,17 @@
 
 if ant_config == "ULA":
     ant_x = np.zeros(M)
-    ant_y = np.arange(M) * ula_d
-
+    ant_y = np.arange(M) * ula_d   
+    
 else: # UCA
-    ant_x = uca_r*np.cos(np.deg2rad(np.arange(M)*360/M))
-    ant_y = -uca_r*np.sin(np.deg2rad(np.arange(M)*360/M))
+    ant_x = uca_r*np.cos(np.deg2rad(np.arange(M)*360/M)) 
+    ant_y = -uca_r*np.sin(np.deg2rad(np.arange(M)*360/M))    
 
 """
     --> Test case control vector <--
-
+    
     Put 1 in the corresponding position to enable a test case
-
+    
     0: Phase diff is changed at the 30th data block
     1: Internal noise source phase diff is changed
     2: Dummy frame generation
@@ -206,7 +193,7 @@
 test_case_ctr_vector[1] = 0
 test_case_ctr_vector[2] = 0
 test_case_ctr_vector[3] = 0
-test_case_ctr_vector[4] = 1
+test_case_ctr_vector[4] = 0
 test_case_ctr_vector[5] = 0
 test_case_ctr_vector[6] = 0
 
@@ -232,13 +219,12 @@
 iq_header.header_version       = 7
 iq_header.frame_type           = 0 # 0 - Normal data frame, 3 - calibration frame
 iq_header.hardware_id          = "K"+str(M)
-iq_header.unit_id              = 0
+iq_header.unit_id              = 0              
 iq_header.active_ant_chs       = M
-<<<<<<< HEAD
 iq_header.ioo_type             = 3             
 iq_header.rf_center_freq       = 0       
-iq_header.adc_sampling_freq    = fs
-iq_header.sampling_freq        = fs
+iq_header.adc_sampling_freq    = 2400000
+iq_header.sampling_freq        = 2400000
 iq_header.cpi_length           = N_daq    
 iq_header.time_stamp           = 0           
 iq_header.daq_block_index      = 0   
@@ -250,26 +236,9 @@
 iq_header.if_gains             = [0]*32        
 #iq_header.delay_sync_flag     = 0      
 #iq_header.iq_sync_flag        = 0  
-=======
-iq_header.ioo_type             = 3
-iq_header.rf_center_freq       = 0
-iq_header.adc_sampling_freq    = 1024000
-iq_header.sampling_freq        = 1024000
-iq_header.cpi_length           = N_daq
-iq_header.time_stamp           = 0
-iq_header.daq_block_index      = 0
-iq_header.cpi_index            = 0
-iq_header.ext_integration_cntr = 0
-iq_header.data_type            = 2
-iq_header.sample_bit_depth     = 8
-iq_header.adc_overdrive_flags  = 0
-iq_header.if_gains             = [0]*32
-#iq_header.delay_sync_flag     = 0
-#iq_header.iq_sync_flag        = 0
->>>>>>> 0262c891
 #iq_header.sync_state          = 0
-iq_header.noise_source_state   = 0
-#iq_header.reserved=[0]*192
+iq_header.noise_source_state   = 0   
+#iq_header.reserved=[0]*192       
 
 logger.info("Decimation ratio: {:d}".format(R))
 logger.debug("IQ header size: {:d}".format(len(iq_header.encode_header())))
@@ -291,17 +260,17 @@
 try:
     # Calculate signal amplitude
     sig_pow = 10**(ps/10)
-
-    for b in range(blocks):
+    
+    for b in range(blocks):        
         logger.info("Writing block: {:d}".format(b))
         iq_header.adc_overdrive_flags = 0
         iq_header.daq_block_index = b
         iq_header.time_stamp = int(time.time_ns()/10**6)
         # Generate signal of interest
-
+        
         if sig_type == "noise":
             std_dev = np.sqrt(sig_pow/2)
-            raw_sig = np.random.normal(0,std_dev,(N_daq))+1j*np.random.normal(0,std_dev,(N_daq))
+            raw_sig = np.random.normal(0,std_dev,(N_daq))+1j*np.random.normal(0,std_dev,(N_daq))        
         elif sig_type == "cw":
             t = np.arange(N_daq) + t_start
             t_start = t[-1]
@@ -312,19 +281,19 @@
             t = np.arange(N_daq)
             sig_amp = np.sqrt(sig_pow)
             logging.info("amp: {:.2f}".format(sig_amp))
-            if b < tc3_start:
+            if b < tc3_start: 
                 sig_freq = sig_freq_sweep_start
                 sent_data_frames = 0 # Since the last frequency change
             elif en_dummy_frame == False:
-                if sent_data_frames == 14: # 2+ decimation ratio
+                if sent_data_frames == 14: # 2+ decimation ratio 
                     sig_freq += sig_freq_sweep_step
-                    en_dummy_frame = True
+                    en_dummy_frame = True        
                     dummy_frame_cntr = 0
-                    sent_data_frames = 0
-                sent_data_frames += 1
-
+                    sent_data_frames = 0                
+                sent_data_frames += 1        
+                
             if sig_freq > sig_freq_sweep_stop:
-                sig_freq = sig_freq_sweep_start
+                sig_freq = sig_freq_sweep_start        
             logging.info("Current CW frequency: {:.2f}".format(sig_freq))
             raw_sig =  sig_amp * np.exp(1j*2*np.pi*(sig_freq/fs)*t)
         elif sig_type == "none":
@@ -334,11 +303,11 @@
             mask[0:100] = 1
             #std_dev = np.sqrt(sig_pow/2)
             #raw_sig = (np.random.normal(0,std_dev,(N_daq))+1j*np.random.normal(0,std_dev,(N_daq)))*mask
-            t = np.arange(N_daq)
+            t = np.arange(N_daq)             
             sig_amp = np.sqrt(sig_pow)
             raw_sig =  sig_amp * np.exp(1j*2*np.pi*(sig_freq/fs)*t)
             raw_sig*=mask
-
+            
 
 
         # Generate coherent noise for calibration to simulate the internal noise source
@@ -349,53 +318,51 @@
         start_index = b%2*(N_daq)
         raw_sig_multiblock[start_index:start_index+N_daq] = raw_sig[0:N_daq]
         internal_noise_multiblock[start_index:start_index+N_daq] = internal_noise[0:N_daq]
-
+        
         # Dummy frame control
         if FIFO_rd_thread_inst0.en_dummy_frame:
             en_dummy_frame = True
             FIFO_rd_thread_inst0.en_dummy_frame = False
-            dummy_frame_cntr = 0
-
+            dummy_frame_cntr = 0        
+        
         # Pack coherent multichannel signal array
         for m in range(M):
-
-            raw_sig_m = np.zeros((block_size//2), dtype = complex)
+            
+            raw_sig_m = np.zeros((block_size//2), dtype = complex) 
             #####################
-            # Test case control
+            # Test case control 
             #####################
             if m==0: # Chec and set only once
                 if test_case_ctr_vector[0]:
                     if b == 50:
                         if m==0: logging.info("Activating test case 0")
-                        phase_diffs=[0 , 50, 20, 30] # deg
-
+                        phase_diffs=[0 , 50, 20, 30] # deg   
+        
                 if test_case_ctr_vector[1]:
                     if b == 70:
                         if m==0: logging.info("Activating test case 1")
-                        cal_noise_phase_diffs=[0 , 0, 0, 0] # deg
-
-                if test_case_ctr_vector[2]:
-                    if (b==8):
+                        cal_noise_phase_diffs=[0 , 0, 0, 0] # deg   
+        
+                if test_case_ctr_vector[2]:        
+                    if (b==8):  
                         en_dummy_frame = True
-                        dummy_frame_cntr = 0
+                        dummy_frame_cntr = 0    
                     else:
                         en_dummy_frame = False
-
+                        
                 if test_case_ctr_vector[3]:
-                    if (b==tc3_start):
+                    if (b==tc3_start):  
                         ps = -10
                         sig_pow = 10**(ps/10)
 
                 if test_case_ctr_vector[4] and b > tc4_start:
-                    ps = -12
-                    sig_pow = 10**(ps/10)
                     if (tc4_start-b)%20 == 0:
                         theta_tc4 += 5
                         #theta_tc4 = 20
                     #phase_diffs = np.rad2deg(np.arange(M)*np.pi*np.cos(np.deg2rad(theta_tc4)))
                     phase_diffs = np.rad2deg(np.angle(gen_scanning_vectors(M, ant_x, ant_y, [theta_tc4,])[:,0]))
                     logging.info("DoA simulation - incident anlge :{:.2f}".format(theta_tc4))
-
+                
                 if test_case_ctr_vector[5] and b> tc5_start:
                     if b%20 == 0:
                         ps = -3
@@ -410,22 +377,22 @@
                         sig_pow = 10**(ps/10)
                         sig_type="pulse"
                     elif b%20 == 1:
-                        sig_type="none"
+                        sig_type="none"    
                         ps = -200
                         sig_pow = 10**(ps/10)
-
-
+                
+    
             #######################################
             # Compose received signal at channel m
-            #######################################
-
+            ####################################### 
+            
             # Add Internal coherent noise source signal if the noise source is enabled
             if FIFO_rd_thread_inst0.noise_source_state == 1:
                 if b%2 == 0:
                     raw_sig_m[0:delays[m]]     += internal_noise_multiblock[2*N_daq-delays[m]:2*N_daq] \
                                                * 10**(power_diffs[m]/20) \
                                                *  np.exp(1j*np.deg2rad(cal_noise_phase_diffs[m]))
-
+                                               
                     raw_sig_m[delays[m]:N_daq] += internal_noise_multiblock[0:N_daq-delays[m]] \
                                                * 10**(power_diffs[m]/20) \
                                                *  np.exp(1j*np.deg2rad(cal_noise_phase_diffs[m]))
@@ -433,13 +400,13 @@
                     raw_sig_m[:] += internal_noise_multiblock[N_daq-delays[m]:2*N_daq-delays[m]] \
                                  * 10**(power_diffs[m]/20) \
                                  *  np.exp(1j*np.deg2rad(cal_noise_phase_diffs[m]))
-
+                
             # Add usefull signal component and perform amplitude and phase distortion
             if b%2 == 0:
                 raw_sig_m[0:delays[m]]     += raw_sig_multiblock[2*N_daq-delays[m]:2*N_daq] \
                                            * 10**(power_diffs[m]/20) \
                                            *  np.exp(1j*np.deg2rad(phase_diffs[m]))
-
+                                       
                 raw_sig_m[delays[m]:N_daq] += raw_sig_multiblock[0:N_daq-delays[m]] \
                                            * 10**(power_diffs[m]/20) \
                                            *  np.exp(1j*np.deg2rad(phase_diffs[m]))
@@ -447,84 +414,84 @@
                 raw_sig_m[:] += raw_sig_multiblock[N_daq-delays[m]:2*N_daq-delays[m]] \
                              * 10**(power_diffs[m]/20) \
                              *  np.exp(1j*np.deg2rad(phase_diffs[m]))
-
-            # # Corrupt useful signal with additive non-coherent noise
-            # TODO: REACTIVATE
+            
+            # # Corrupt useful signal with additive non-coherent noise 
             std_dev = np.sqrt(10**(pn/10)/2)
-            noise = np.random.normal(0,std_dev,(N_daq))+1j*np.random.normal(0,std_dev,(N_daq))
-            #raw_sig_m += noise
-
+            noise = np.random.normal(0,std_dev,(N_daq))+1j*np.random.normal(0,std_dev,(N_daq))                       
+            raw_sig_m += noise
+                        
             #######################################
             # Test case [2] -Dummy frame generation
-            #######################################
+            #######################################   
             if en_dummy_frame and m==0:
                 if dummy_frame_cntr == no_dummy_frames:
                     en_dummy_frame = False
                 else:
-                    dummy_frame_cntr +=1
-            if en_dummy_frame:
-                raw_sig_m = np.zeros((N_daq), dtype=complex)
-
+                    dummy_frame_cntr +=1   
+            if en_dummy_frame:                    
+                raw_sig_m = np.zeros((N_daq), dtype=complex)                               
+                       
             # Simulating ADC saturation
             raw_sig_m.real[raw_sig_m.real > 1] = 1
             raw_sig_m.imag[raw_sig_m.imag > 1] = 1
-
+            
             raw_sig_m.real[raw_sig_m.real < -1] = -1
             raw_sig_m.imag[raw_sig_m.imag < -1] = -1
-
+            
             #######################################
             #          IQ HEADER Control
-            #######################################
+            #######################################   
             if en_dummy_frame : # Dummy Frame
                 iq_header.data_type  = 0
                 iq_header.frame_type = IQHeader.FRAME_TYPE_DUMMY
-                if m==0 :logging.info("Frame type: Dummy")
+                if m==0 :logging.info("Frame type: Dummy")  
             else:
                 if FIFO_rd_thread_inst0.noise_source_state == 1: # Calibration Frame
                     iq_header.noise_source_state   = 1
                     iq_header.frame_type           = IQHeader.FRAME_TYPE_CAL
                     iq_header.data_type            = 1
-                    if m==0 : logging.info("Frame type: Calibration")
+                    if m==0 : logging.info("Frame type: Calibration")  
                 else: # Normal Data Frame
                     iq_header.noise_source_state   = 0
                     iq_header.frame_type           = IQHeader.FRAME_TYPE_DATA
                     iq_header.data_type            = 1
-                    if m==0 : logging.info("Frame type: Data")
-
-            # Update gain status in the header
-            iq_header.if_gains[m] = FIFO_rd_thread_inst0.gains[m]
+                    if m==0 : logging.info("Frame type: Data")  
+            
+            # Update gain status in the header        
+            iq_header.if_gains[m] = FIFO_rd_thread_inst0.gains[m]                  
             # Update center frequency field in the header
-            iq_header.rf_center_freq = int(FIFO_rd_thread_inst0.rf_center_freq+sig_freq)
-
+            iq_header.rf_center_freq = int(FIFO_rd_thread_inst0.rf_center_freq+sig_freq)            
+            
             if (raw_sig_m.real == 1).any():
                 iq_header.adc_overdrive_flags |= 1<<m
                 logging.warning("Overdrive at channel: {:d}".format(m))
-
+    
             if (raw_sig_m.imag == 1).any():
                 iq_header.adc_overdrive_flags |= 1<<m
                 logging.warning("Overdrive at channel: {:d}".format(m))
-
+            
             #######################################
             #           SEND DATA FRAME
-            #######################################
-
+            ####################################### 
+            
             raw_sig_m += (1+1j)
             raw_sig_m *= (255/2)
-
+            
             signal[0::2] = raw_sig_m.real
-            signal[1::2] = raw_sig_m.imag
+            signal[1::2] = raw_sig_m.imag      
             byte_array= pack('B'*block_size, *signal)
             #logger.debug("Data block size: {:d} bytes".format(len(byte_array)))
             #iq_header.encode_header()
             #logger.debug("Header size: {:d}".format(len(iq_header.encode_header())))
             #iq_header.dump_header()
-            # Pass IQ header and data to the next processing block
-            if m==0:
+            # Pass IQ header and data to the next processing block		
+            if m==0:            
                 sys.stdout.buffer.write(iq_header.encode_header()) # Write the IQ header
-
+                
             sys.stdout.buffer.write(byte_array) #Write IQ data
 except:
     logging.error("Unexpected error: {:s}".format(sys.exc_info()[0]))
-
-
-
+         
+    
+    
+    